--- conflicted
+++ resolved
@@ -8,25 +8,16 @@
 	"sync"
 	"time"
 
-<<<<<<< HEAD
-	"github.com/thrasher-/gocryptotrader/common"
-	"github.com/thrasher-/gocryptotrader/config"
-	"github.com/thrasher-/gocryptotrader/currency"
-	exchange "github.com/thrasher-/gocryptotrader/exchanges"
-	"github.com/thrasher-/gocryptotrader/exchanges/asset"
-	"github.com/thrasher-/gocryptotrader/exchanges/orderbook"
-	"github.com/thrasher-/gocryptotrader/exchanges/request"
-	"github.com/thrasher-/gocryptotrader/exchanges/ticker"
-	log "github.com/thrasher-/gocryptotrader/logger"
-=======
 	"github.com/thrasher-corp/gocryptotrader/common"
+	"github.com/thrasher-corp/gocryptotrader/config"
 	"github.com/thrasher-corp/gocryptotrader/currency"
 	exchange "github.com/thrasher-corp/gocryptotrader/exchanges"
+	"github.com/thrasher-corp/gocryptotrader/exchanges/asset"
 	"github.com/thrasher-corp/gocryptotrader/exchanges/orderbook"
+	"github.com/thrasher-corp/gocryptotrader/exchanges/request"
 	"github.com/thrasher-corp/gocryptotrader/exchanges/ticker"
 	"github.com/thrasher-corp/gocryptotrader/exchanges/wshandler"
 	log "github.com/thrasher-corp/gocryptotrader/logger"
->>>>>>> 2078ba90
 )
 
 // GetDefaultConfig returns a default exchange config
@@ -100,13 +91,17 @@
 	g.API.Endpoints.URLSecondaryDefault = gateioMarketURL
 	g.API.Endpoints.URLSecondary = g.API.Endpoints.URLSecondaryDefault
 	g.API.Endpoints.WebsocketURL = gateioWebsocketEndpoint
-	g.WebsocketInit()
-	g.Websocket.Functionality = exchange.WebsocketTickerSupported |
-		exchange.WebsocketTradeDataSupported |
-		exchange.WebsocketOrderbookSupported |
-		exchange.WebsocketKlineSupported |
-		exchange.WebsocketSubscribeSupported |
-		exchange.WebsocketUnsubscribeSupported
+	g.Websocket = wshandler.New()
+	g.Websocket.Functionality = wshandler.WebsocketTickerSupported |
+		wshandler.WebsocketTradeDataSupported |
+		wshandler.WebsocketOrderbookSupported |
+		wshandler.WebsocketKlineSupported |
+		wshandler.WebsocketSubscribeSupported |
+		wshandler.WebsocketUnsubscribeSupported |
+		wshandler.WebsocketAuthenticatedEndpointsSupported |
+		wshandler.WebsocketMessageCorrelationSupported
+	g.WebsocketResponseMaxLimit = exchange.DefaultWebsocketResponseMaxLimit
+	g.WebsocketResponseCheckTimeout = exchange.DefaultWebsocketResponseCheckTimeout
 }
 
 // Setup sets user configuration
@@ -121,14 +116,29 @@
 		return err
 	}
 
-	return g.WebsocketSetup(g.WsConnect,
+	err = g.Websocket.Setup(g.WsConnect,
 		g.Subscribe,
 		g.Unsubscribe,
 		exch.Name,
 		exch.Features.Enabled.Websocket,
 		exch.Verbose,
 		gateioWebsocketEndpoint,
-		exch.API.Endpoints.WebsocketURL)
+		exch.API.Endpoints.WebsocketURL,
+		exch.API.AuthenticatedWebsocketSupport)
+	if err != nil {
+		return err
+	}
+
+	g.WebsocketConn = &wshandler.WebsocketConnection{
+		ExchangeName:         g.Name,
+		URL:                  g.Websocket.GetWebsocketURL(),
+		ProxyURL:             g.Websocket.GetProxyAddress(),
+		Verbose:              g.Verbose,
+		ResponseCheckTimeout: exch.WebsocketResponseCheckTimeout,
+		ResponseMaxLimit:     exch.WebsocketResponseMaxLimit,
+		RateLimit:            gateioWebsocketRateLimit,
+	}
+	return nil
 }
 
 // Start starts the GateIO go routine
