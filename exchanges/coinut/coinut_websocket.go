package coinut

import (
	"errors"
	"fmt"
	"net/http"
	"strings"
	"time"

	"github.com/gorilla/websocket"
	"github.com/thrasher-corp/gocryptotrader/common"
	"github.com/thrasher-corp/gocryptotrader/common/crypto"
	"github.com/thrasher-corp/gocryptotrader/currency"
	exchange "github.com/thrasher-corp/gocryptotrader/exchanges"
	"github.com/thrasher-corp/gocryptotrader/exchanges/asset"
	"github.com/thrasher-corp/gocryptotrader/exchanges/orderbook"
	"github.com/thrasher-corp/gocryptotrader/exchanges/websocket/wshandler"
	"github.com/thrasher-corp/gocryptotrader/exchanges/websocket/wsorderbook"
)

const coinutWebsocketURL = "wss://wsapi.coinut.com"
const coinutWebsocketRateLimit = 30

var nNonce map[int64]string
var channels map[string]chan []byte
var instrumentListByString map[string]int64
var instrumentListByCode map[int64]string
var populatedList bool

// NOTE for speed considerations
// wss://wsapi-as.coinut.com
// wss://wsapi-na.coinut.com
// wss://wsapi-eu.coinut.com

// WsConnect intiates a websocket connection
func (c *COINUT) WsConnect() error {
	if !c.Websocket.IsEnabled() || !c.IsEnabled() {
		return errors.New(wshandler.WebsocketNotEnabled)
	}
	var dialer websocket.Dialer
	err := c.WebsocketConn.Dial(&dialer, http.Header{})
	if err != nil {
		return err
	}
	go c.WsHandleData()

	if !populatedList {
		instrumentListByString = make(map[string]int64)
		instrumentListByCode = make(map[int64]string)
		err = c.WsSetInstrumentList()
		if err != nil {
			return err
		}
		populatedList = true
	}
	c.wsAuthenticate()
	c.GenerateDefaultSubscriptions()

	// define bi-directional communication
	channels = make(map[string]chan []byte)
	channels["hb"] = make(chan []byte, 1)

	return nil
}

// WsHandleData handles read data
func (c *COINUT) WsHandleData() {
	c.Websocket.Wg.Add(1)

	defer func() {
		c.Websocket.Wg.Done()
	}()

	for {
		select {
		case <-c.Websocket.ShutdownC:
			return

		default:
			resp, err := c.WebsocketConn.ReadMessage()
			if err != nil {
				c.Websocket.DataHandler <- err
				return
			}
			c.Websocket.TrafficAlert <- struct{}{}

			if strings.HasPrefix(string(resp.Raw), "[") {
				var incoming []wsResponse
				err = common.JSONDecode(resp.Raw, &incoming)
				if err != nil {
					c.Websocket.DataHandler <- err
					continue
				}
				for i := range incoming {
					if incoming[i].Nonce > 0 {
						c.WebsocketConn.AddResponseWithID(incoming[i].Nonce, resp.Raw)
						break
					}
					var individualJSON []byte
					individualJSON, err = common.JSONEncode(incoming[i])
					if err != nil {
						c.Websocket.DataHandler <- err
						continue
					}
					c.wsProcessResponse(individualJSON)
				}

			} else {
				var incoming wsResponse
				err = common.JSONDecode(resp.Raw, &incoming)
				if err != nil {
					c.Websocket.DataHandler <- err
					continue
				}

				c.wsProcessResponse(resp.Raw)
			}

		}
	}
}

func (c *COINUT) wsProcessResponse(resp []byte) {
	var incoming wsResponse
	err := common.JSONDecode(resp, &incoming)
	if err != nil {
		c.Websocket.DataHandler <- err
		return
	}
	switch incoming.Reply {
	case "hb":
		channels["hb"] <- resp
	case "inst_tick":
		var ticker WsTicker
		err := common.JSONDecode(resp, &ticker)
		if err != nil {
			c.Websocket.DataHandler <- err
			return
		}
		currencyPair := instrumentListByCode[ticker.InstID]
		c.Websocket.DataHandler <- wshandler.TickerData{
			Timestamp:  time.Unix(0, ticker.Timestamp),
			Pair:       currency.NewPairFromString(currencyPair),
			Exchange:   c.GetName(),
<<<<<<< HEAD
			AssetType:  asset.Spot,
=======
			AssetType:  orderbook.Spot,
>>>>>>> 4f982dcd
			HighPrice:  ticker.HighestBuy,
			LowPrice:   ticker.LowestSell,
			ClosePrice: ticker.Last,
			Quantity:   ticker.Volume,
		}

	case "inst_order_book":
		var orderbooksnapshot WsOrderbookSnapshot
		err := common.JSONDecode(resp, &orderbooksnapshot)
		if err != nil {
			c.Websocket.DataHandler <- err
			return
		}
		err = c.WsProcessOrderbookSnapshot(&orderbooksnapshot)
		if err != nil {
			c.Websocket.DataHandler <- err
			return
		}
		currencyPair := instrumentListByCode[orderbooksnapshot.InstID]
		c.Websocket.DataHandler <- wshandler.WebsocketOrderbookUpdate{
			Exchange: c.GetName(),
<<<<<<< HEAD
			Asset:    asset.Spot,
=======
			Asset:    orderbook.Spot,
>>>>>>> 4f982dcd
			Pair:     currency.NewPairFromString(currencyPair),
		}
	case "inst_order_book_update":
		var orderbookUpdate WsOrderbookUpdate
		err := common.JSONDecode(resp, &orderbookUpdate)
		if err != nil {
			c.Websocket.DataHandler <- err
			return
		}
		err = c.WsProcessOrderbookUpdate(&orderbookUpdate)
		if err != nil {
			c.Websocket.DataHandler <- err
			return
		}
		currencyPair := instrumentListByCode[orderbookUpdate.InstID]
		c.Websocket.DataHandler <- wshandler.WebsocketOrderbookUpdate{
			Exchange: c.GetName(),
<<<<<<< HEAD
			Asset:    asset.Spot,
=======
			Asset:    orderbook.Spot,
>>>>>>> 4f982dcd
			Pair:     currency.NewPairFromString(currencyPair),
		}
	case "inst_trade":
		var tradeSnap WsTradeSnapshot
		err := common.JSONDecode(resp, &tradeSnap)
		if err != nil {
			c.Websocket.DataHandler <- err
			return
		}

	case "inst_trade_update":
		var tradeUpdate WsTradeUpdate
		err := common.JSONDecode(resp, &tradeUpdate)
		if err != nil {
			c.Websocket.DataHandler <- err
			return
		}
		currencyPair := instrumentListByCode[tradeUpdate.InstID]
		c.Websocket.DataHandler <- wshandler.TradeData{
			Timestamp:    time.Unix(tradeUpdate.Timestamp, 0),
			CurrencyPair: currency.NewPairFromString(currencyPair),
<<<<<<< HEAD
			AssetType:    asset.Spot,
=======
			AssetType:    orderbook.Spot,
>>>>>>> 4f982dcd
			Exchange:     c.GetName(),
			Price:        tradeUpdate.Price,
			Side:         tradeUpdate.Side,
		}
	default:
		if incoming.Nonce > 0 {
			c.WebsocketConn.AddResponseWithID(incoming.Nonce, resp)
			return
		}
		c.Websocket.DataHandler <- fmt.Errorf("%v unhandled websocket response: %s", c.Name, resp)
	}
}

// GetNonce returns a nonce for a required request
func (c *COINUT) GetNonce() int64 {
	if c.Nonce.Get() == 0 {
		c.Nonce.Set(time.Now().Unix())
	} else {
		c.Nonce.Inc()
	}

	return int64(c.Nonce.Get())
}

// WsSetInstrumentList fetches instrument list and propagates a local cache
func (c *COINUT) WsSetInstrumentList() error {
	request := wsRequest{
		Request: "inst_list",
<<<<<<< HEAD
		SecType: strings.ToUpper(asset.Spot.String()),
=======
		SecType: orderbook.Spot,
>>>>>>> 4f982dcd
		Nonce:   c.WebsocketConn.GenerateMessageID(false),
	}
	resp, err := c.WebsocketConn.SendMessageReturnResponse(request.Nonce, request)
	if err != nil {
		return err
	}
	var list WsInstrumentList
	err = common.JSONDecode(resp, &list)
	if err != nil {
		return err
	}
	for currency, data := range list.Spot {
		instrumentListByString[currency] = data[0].InstID
		instrumentListByCode[data[0].InstID] = currency
	}
	if len(instrumentListByString) == 0 || len(instrumentListByCode) == 0 {
		return errors.New("instrument lists failed to populate")
	}
	return nil
}

// WsProcessOrderbookSnapshot processes the orderbook snapshot
func (c *COINUT) WsProcessOrderbookSnapshot(ob *WsOrderbookSnapshot) error {
	var bids []orderbook.Item
	for i := range ob.Buy {
		bids = append(bids, orderbook.Item{
			Amount: ob.Buy[i].Volume,
			Price:  ob.Buy[i].Price,
		})
	}

	var asks []orderbook.Item
	for i := range ob.Sell {
		asks = append(asks, orderbook.Item{
			Amount: ob.Sell[i].Volume,
			Price:  ob.Sell[i].Price,
		})
	}

	var newOrderBook orderbook.Base
	newOrderBook.Asks = asks
	newOrderBook.Bids = bids
	newOrderBook.Pair = currency.NewPairFromString(instrumentListByCode[ob.InstID])
<<<<<<< HEAD
	newOrderBook.AssetType = asset.Spot
	newOrderBook.LastUpdated = time.Now()
=======
	newOrderBook.AssetType = orderbook.Spot
>>>>>>> 4f982dcd

	return c.Websocket.Orderbook.LoadSnapshot(&newOrderBook, false)
}

// WsProcessOrderbookUpdate process an orderbook update
<<<<<<< HEAD
func (c *COINUT) WsProcessOrderbookUpdate(ob *WsOrderbookUpdate) error {
	p := currency.NewPairFromString(instrumentListByCode[ob.InstID])

	if ob.Side == exchange.BuyOrderSide.ToLower().ToString() {
		return c.Websocket.Orderbook.Update([]orderbook.Item{
			{Price: ob.Price, Amount: ob.Volume}},
			nil,
			p,
			time.Now(),
			c.GetName(),
			asset.Spot)
	}

	return c.Websocket.Orderbook.Update([]orderbook.Item{
		{Price: ob.Price, Amount: ob.Volume}},
		nil,
		p,
		time.Now(),
		c.GetName(),
		asset.Spot)
=======
func (c *COINUT) WsProcessOrderbookUpdate(update *WsOrderbookUpdate) error {
	p := currency.NewPairFromString(instrumentListByCode[update.InstID])
	bufferUpdate := &wsorderbook.WebsocketOrderbookUpdate{
		CurrencyPair: p,
		UpdateID:     update.TransID,
		AssetType:    orderbook.Spot,
	}
	if strings.EqualFold(update.Side, "buy") {
		bufferUpdate.Bids = []orderbook.Item{{Price: update.Price, Amount: update.Volume}}
	} else {
		bufferUpdate.Asks = []orderbook.Item{{Price: update.Price, Amount: update.Volume}}
	}
	return c.Websocket.Orderbook.Update(bufferUpdate)
>>>>>>> 4f982dcd
}

// GenerateDefaultSubscriptions Adds default subscriptions to websocket to be handled by ManageSubscriptions()
func (c *COINUT) GenerateDefaultSubscriptions() {
	var channels = []string{"inst_tick", "inst_order_book"}
	var subscriptions []wshandler.WebsocketChannelSubscription
	enabledCurrencies := c.GetEnabledPairs(asset.Spot)
	for i := range channels {
		for j := range enabledCurrencies {
			subscriptions = append(subscriptions, wshandler.WebsocketChannelSubscription{
				Channel:  channels[i],
				Currency: enabledCurrencies[j],
			})
		}
	}
	c.Websocket.SubscribeToChannels(subscriptions)
}

// Subscribe sends a websocket message to receive data from the channel
func (c *COINUT) Subscribe(channelToSubscribe wshandler.WebsocketChannelSubscription) error {
	subscribe := wsRequest{
		Request:   channelToSubscribe.Channel,
		InstID:    instrumentListByString[channelToSubscribe.Currency.String()],
		Subscribe: true,
		Nonce:     c.WebsocketConn.GenerateMessageID(false),
	}
	return c.WebsocketConn.SendMessage(subscribe)
}

// Unsubscribe sends a websocket message to stop receiving data from the channel
func (c *COINUT) Unsubscribe(channelToSubscribe wshandler.WebsocketChannelSubscription) error {
	subscribe := wsRequest{
		Request:   channelToSubscribe.Channel,
		InstID:    instrumentListByString[channelToSubscribe.Currency.String()],
		Subscribe: false,
		Nonce:     c.WebsocketConn.GenerateMessageID(false),
	}
	resp, err := c.WebsocketConn.SendMessageReturnResponse(subscribe.Nonce, subscribe)
	if err != nil {
		return err
	}
	var response map[string]interface{}
	err = common.JSONDecode(resp, &response)
	if err != nil {
		return err
	}
	if response["status"].([]interface{})[0] != "OK" {
		return fmt.Errorf("%v unsubscribe failed for channel %v", c.Name, channelToSubscribe.Channel)
	}
	return nil
}

func (c *COINUT) wsAuthenticate() error {
	if !c.GetAuthenticatedAPISupport(exchange.WebsocketAuthentication) {
		return fmt.Errorf("%v AuthenticatedWebsocketAPISupport not enabled", c.Name)
	}
	timestamp := time.Now().Unix()
	nonce := c.WebsocketConn.GenerateMessageID(false)
	payload := fmt.Sprintf("%v|%v|%v", c.API.Credentials.ClientID, timestamp, nonce)
	hmac := crypto.GetHMAC(crypto.HashSHA256, []byte(payload), []byte(c.API.Credentials.Key))
	loginRequest := struct {
		Request   string `json:"request"`
		Username  string `json:"username"`
		Nonce     int64  `json:"nonce"`
		Hmac      string `json:"hmac_sha256"`
		Timestamp int64  `json:"timestamp"`
	}{
		Request:   "login",
		Username:  c.API.Credentials.ClientID,
		Nonce:     nonce,
		Hmac:      crypto.HexEncodeToString(hmac),
		Timestamp: timestamp,
	}

	resp, err := c.WebsocketConn.SendMessageReturnResponse(loginRequest.Nonce, loginRequest)
	if err != nil {
		return err
	}
	var response map[string]interface{}
	err = common.JSONDecode(resp, &response)
	if err != nil {
		return err
	}
	if response["status"].([]interface{})[0] != "OK" {
		c.Websocket.SetCanUseAuthenticatedEndpoints(false)
		return fmt.Errorf("%v failed to authenticate", c.Name)
	}
	c.Websocket.SetCanUseAuthenticatedEndpoints(true)
	return nil
}

func (c *COINUT) wsGetAccountBalance() (*WsGetAccountBalanceResponse, error) {
	if !c.Websocket.CanUseAuthenticatedEndpoints() {
		return nil, fmt.Errorf("%v not authorised to submit order", c.Name)
	}
	accBalance := wsRequest{
		Request: "user_balance",
		Nonce:   c.WebsocketConn.GenerateMessageID(false),
	}
	resp, err := c.WebsocketConn.SendMessageReturnResponse(accBalance.Nonce, accBalance)
	if err != nil {
		return nil, err
	}
	var response WsGetAccountBalanceResponse
	err = common.JSONDecode(resp, &response)
	if err != nil {
		return nil, err
	}
	if response.Status[0] != "OK" {
		return &response, fmt.Errorf("%v get account balance failed", c.Name)
	}
	return &response, nil
}

func (c *COINUT) wsSubmitOrder(order *WsSubmitOrderParameters) (*WsStandardOrderResponse, error) {
	if !c.Websocket.CanUseAuthenticatedEndpoints() {
		return nil, fmt.Errorf("%v not authorised to submit order", c.Name)
	}
	currency := c.FormatExchangeCurrency(order.Currency, asset.Spot).String()
	var orderSubmissionRequest WsSubmitOrderRequest
	orderSubmissionRequest.Request = "new_order"
	orderSubmissionRequest.Nonce = c.WebsocketConn.GenerateMessageID(false)
	orderSubmissionRequest.InstID = instrumentListByString[currency]
	orderSubmissionRequest.Qty = order.Amount
	orderSubmissionRequest.Price = order.Price
	orderSubmissionRequest.Side = string(order.Side)

	if order.OrderID > 0 {
		orderSubmissionRequest.OrderID = order.OrderID
	}
	resp, err := c.WebsocketConn.SendMessageReturnResponse(orderSubmissionRequest.Nonce, orderSubmissionRequest)
	if err != nil {
		return nil, err
	}
	var standardOrder WsStandardOrderResponse
	standardOrder, err = c.wsStandardiseOrderResponse(resp)
	if err != nil {
		return nil, err
	}
	if standardOrder.Status[0] != "OK" {
		return &standardOrder, fmt.Errorf("%v order submission failed. %v", c.Name, standardOrder)
	}
	if len(standardOrder.Reasons) > 0 && standardOrder.Reasons[0] != "" {
		return &standardOrder, fmt.Errorf("%v order submission failed. %v", c.Name, standardOrder.Reasons[0])
	}
	return &standardOrder, nil
}

func (c *COINUT) wsStandardiseOrderResponse(resp []byte) (WsStandardOrderResponse, error) {
	var response WsStandardOrderResponse
	var incoming wsResponse
	err := common.JSONDecode(resp, &incoming)
	if err != nil {
		return response, err
	}
	switch incoming.Reply {
	case "order_accepted":
		var orderAccepted WsOrderAcceptedResponse
		err := common.JSONDecode(resp, &orderAccepted)
		if err != nil {
			return response, err
		}
		response = WsStandardOrderResponse{
			InstID:      orderAccepted.InstID,
			Nonce:       orderAccepted.Nonce,
			OpenQty:     orderAccepted.OpenQty,
			OrderID:     orderAccepted.OrderID,
			OrderType:   orderAccepted.Reply,
			Price:       orderAccepted.OrderPrice,
			Qty:         orderAccepted.Qty,
			Side:        orderAccepted.Side,
			Status:      orderAccepted.Status,
			TransID:     orderAccepted.TransID,
			ClientOrdID: orderAccepted.ClientOrdID,
		}
	case "order_filled":
		var orderFilled WsOrderFilledResponse
		err := common.JSONDecode(resp, &orderFilled)
		if err != nil {
			return response, err
		}
		response = WsStandardOrderResponse{
			InstID:      orderFilled.Order.InstID,
			Nonce:       orderFilled.Nonce,
			OpenQty:     orderFilled.Order.OpenQty,
			OrderID:     orderFilled.Order.OrderID,
			OrderType:   orderFilled.Reply,
			Price:       orderFilled.Order.Price,
			Qty:         orderFilled.Order.Qty,
			Side:        orderFilled.Order.Side,
			Status:      orderFilled.Status,
			TransID:     orderFilled.TransID,
			ClientOrdID: orderFilled.Order.ClientOrdID,
		}
	case "order_rejected":
		var orderRejected WsOrderRejectedResponse
		err := common.JSONDecode(resp, &orderRejected)
		if err != nil {
			return response, err
		}
		response = WsStandardOrderResponse{
			InstID:      orderRejected.InstID,
			Nonce:       orderRejected.Nonce,
			OpenQty:     orderRejected.OpenQty,
			OrderID:     orderRejected.OrderID,
			OrderType:   orderRejected.Reply,
			Price:       orderRejected.Price,
			Qty:         orderRejected.Qty,
			Side:        orderRejected.Side,
			Status:      orderRejected.Status,
			TransID:     orderRejected.TransID,
			ClientOrdID: orderRejected.ClientOrdID,
			Reasons:     orderRejected.Reasons,
		}
	}
	return response, nil
}

func (c *COINUT) wsSubmitOrders(orders []WsSubmitOrderParameters) ([]WsStandardOrderResponse, []error) {
	var errors []error
	var ordersResponse []WsStandardOrderResponse
	if !c.Websocket.CanUseAuthenticatedEndpoints() {
		errors = append(errors, fmt.Errorf("%v not authorised to submit orders", c.Name))
		return nil, errors
	}
	orderRequest := WsSubmitOrdersRequest{}
	for i := range orders {
		currency := c.FormatExchangeCurrency(orders[i].Currency, asset.Spot).String()
		orderRequest.Orders = append(orderRequest.Orders,
			WsSubmitOrdersRequestData{
				Qty:         orders[i].Amount,
				Price:       orders[i].Price,
				Side:        string(orders[i].Side),
				InstID:      instrumentListByString[currency],
				ClientOrdID: i + 1,
			})
	}

	orderRequest.Nonce = c.WebsocketConn.GenerateMessageID(false)
	orderRequest.Request = "new_orders"
	resp, err := c.WebsocketConn.SendMessageReturnResponse(orderRequest.Nonce, orderRequest)
	if err != nil {
		errors = append(errors, err)
		return nil, errors
	}
	var incoming []interface{}
	err = common.JSONDecode(resp, &incoming)
	if err != nil {
		errors = append(errors, err)
		return nil, errors
	}
	for i := range incoming {
		var individualJSON []byte
		individualJSON, err = common.JSONEncode(incoming[i])
		if err != nil {
			errors = append(errors, err)
			continue
		}
		standardOrder, err := c.wsStandardiseOrderResponse(individualJSON)
		if err != nil {
			errors = append(errors, err)
			continue
		}
		if standardOrder.Status[0] != "OK" {
			errors = append(errors, fmt.Errorf("%v order submission failed. %v", c.Name, standardOrder))
			continue
		}
		if len(standardOrder.Reasons) > 0 && standardOrder.Reasons[0] != "" {
			errors = append(errors, fmt.Errorf("%v order submission failed for currency %v and orderID %v, message %v ",
				c.Name,
				instrumentListByCode[standardOrder.InstID],
				standardOrder.OrderID,
				standardOrder.Reasons[0]))

			continue
		}
		ordersResponse = append(ordersResponse, standardOrder)
	}

	return ordersResponse, errors
}

func (c *COINUT) wsGetOpenOrders(p currency.Pair) error {
	if !c.Websocket.CanUseAuthenticatedEndpoints() {
		return fmt.Errorf("%v not authorised to get open orders", c.Name)
	}
	currency := c.FormatExchangeCurrency(p, asset.Spot).String()
	var openOrdersRequest WsGetOpenOrdersRequest
	openOrdersRequest.Request = "user_open_orders"
	openOrdersRequest.Nonce = c.WebsocketConn.GenerateMessageID(false)
	openOrdersRequest.InstID = instrumentListByString[currency]

	resp, err := c.WebsocketConn.SendMessageReturnResponse(openOrdersRequest.Nonce, openOrdersRequest)
	if err != nil {
		return err
	}
	var response map[string]interface{}
	err = common.JSONDecode(resp, &response)
	if err != nil {
		return err
	}
	if response["status"].([]interface{})[0] != "OK" {
		return fmt.Errorf("%v get open orders failed for currency %v",
			c.Name,
			p)
	}
	return nil
}

func (c *COINUT) wsCancelOrder(cancellation WsCancelOrderParameters) error {
	if !c.Websocket.CanUseAuthenticatedEndpoints() {
		return fmt.Errorf("%v not authorised to cancel order", c.Name)
	}
	currency := c.FormatExchangeCurrency(cancellation.Currency, asset.Spot).String()
	var cancellationRequest WsCancelOrderRequest
	cancellationRequest.Request = "cancel_order"
	cancellationRequest.InstID = instrumentListByString[currency]
	cancellationRequest.OrderID = cancellation.OrderID
	cancellationRequest.Nonce = c.WebsocketConn.GenerateMessageID(false)

	resp, err := c.WebsocketConn.SendMessageReturnResponse(cancellationRequest.Nonce, cancellationRequest)
	if err != nil {
		return err
	}
	var response map[string]interface{}
	err = common.JSONDecode(resp, &response)
	if err != nil {
		return err
	}
	if response["status"].([]interface{})[0] != "OK" {
		return fmt.Errorf("%v order cancellation failed for currency %v and orderID %v, message %v",
			c.Name,
			cancellation.Currency,
			cancellation.OrderID,
			response["status"])
	}
	return nil
}

func (c *COINUT) wsCancelOrders(cancellations []WsCancelOrderParameters) (*WsCancelOrdersResponse, []error) {
	var errors []error
	if !c.Websocket.CanUseAuthenticatedEndpoints() {
		return nil, errors
	}
	cancelOrderRequest := WsCancelOrdersRequest{}
	for i := range cancellations {
		currency := c.FormatExchangeCurrency(cancellations[i].Currency, asset.Spot).String()
		cancelOrderRequest.Entries = append(cancelOrderRequest.Entries, WsCancelOrdersRequestEntry{
			InstID:  instrumentListByString[currency],
			OrderID: cancellations[i].OrderID,
		})
	}

	cancelOrderRequest.Request = "cancel_orders"
	cancelOrderRequest.Nonce = c.WebsocketConn.GenerateMessageID(false)
	resp, err := c.WebsocketConn.SendMessageReturnResponse(cancelOrderRequest.Nonce, cancelOrderRequest)
	if err != nil {
		return nil, []error{err}
	}
	var response WsCancelOrdersResponse
	err = common.JSONDecode(resp, &response)
	if err != nil {
		return nil, []error{err}
	}
	if response.Status[0] != "OK" {
		return &response, []error{err}
	}
	for i := range response.Results {
		if response.Results[i].Status != "OK" {
			errors = append(errors, fmt.Errorf("%v order cancellation failed for currency %v and orderID %v, message %v",
				c.Name,
				instrumentListByCode[response.Results[i].InstID],
				response.Results[i].OrderID,
				response.Results[i].Status))
		}
	}
	return &response, errors
}

func (c *COINUT) wsGetTradeHistory(p currency.Pair, start, limit int64) error {
	if !c.Websocket.CanUseAuthenticatedEndpoints() {
		return fmt.Errorf("%v not authorised to get trade history", c.Name)
	}
	currency := c.FormatExchangeCurrency(p, asset.Spot).String()
	var request WsTradeHistoryRequest
	request.Request = "trade_history"
	request.InstID = instrumentListByString[currency]
	request.Nonce = c.WebsocketConn.GenerateMessageID(false)
	request.Start = start
	request.Limit = limit

	resp, err := c.WebsocketConn.SendMessageReturnResponse(request.Nonce, request)
	if err != nil {
		return err
	}
	var response map[string]interface{}
	err = common.JSONDecode(resp, &response)
	if err != nil {
		return err
	}
	if response["status"].([]interface{})[0] != "OK" {
		return fmt.Errorf("%v get trade history failed for %v",
			c.Name,
			request)
	}
	return nil
}<|MERGE_RESOLUTION|>--- conflicted
+++ resolved
@@ -142,11 +142,7 @@
 			Timestamp:  time.Unix(0, ticker.Timestamp),
 			Pair:       currency.NewPairFromString(currencyPair),
 			Exchange:   c.GetName(),
-<<<<<<< HEAD
 			AssetType:  asset.Spot,
-=======
-			AssetType:  orderbook.Spot,
->>>>>>> 4f982dcd
 			HighPrice:  ticker.HighestBuy,
 			LowPrice:   ticker.LowestSell,
 			ClosePrice: ticker.Last,
@@ -168,11 +164,7 @@
 		currencyPair := instrumentListByCode[orderbooksnapshot.InstID]
 		c.Websocket.DataHandler <- wshandler.WebsocketOrderbookUpdate{
 			Exchange: c.GetName(),
-<<<<<<< HEAD
 			Asset:    asset.Spot,
-=======
-			Asset:    orderbook.Spot,
->>>>>>> 4f982dcd
 			Pair:     currency.NewPairFromString(currencyPair),
 		}
 	case "inst_order_book_update":
@@ -190,11 +182,7 @@
 		currencyPair := instrumentListByCode[orderbookUpdate.InstID]
 		c.Websocket.DataHandler <- wshandler.WebsocketOrderbookUpdate{
 			Exchange: c.GetName(),
-<<<<<<< HEAD
 			Asset:    asset.Spot,
-=======
-			Asset:    orderbook.Spot,
->>>>>>> 4f982dcd
 			Pair:     currency.NewPairFromString(currencyPair),
 		}
 	case "inst_trade":
@@ -216,11 +204,7 @@
 		c.Websocket.DataHandler <- wshandler.TradeData{
 			Timestamp:    time.Unix(tradeUpdate.Timestamp, 0),
 			CurrencyPair: currency.NewPairFromString(currencyPair),
-<<<<<<< HEAD
 			AssetType:    asset.Spot,
-=======
-			AssetType:    orderbook.Spot,
->>>>>>> 4f982dcd
 			Exchange:     c.GetName(),
 			Price:        tradeUpdate.Price,
 			Side:         tradeUpdate.Side,
@@ -249,11 +233,7 @@
 func (c *COINUT) WsSetInstrumentList() error {
 	request := wsRequest{
 		Request: "inst_list",
-<<<<<<< HEAD
 		SecType: strings.ToUpper(asset.Spot.String()),
-=======
-		SecType: orderbook.Spot,
->>>>>>> 4f982dcd
 		Nonce:   c.WebsocketConn.GenerateMessageID(false),
 	}
 	resp, err := c.WebsocketConn.SendMessageReturnResponse(request.Nonce, request)
@@ -297,53 +277,25 @@
 	newOrderBook.Asks = asks
 	newOrderBook.Bids = bids
 	newOrderBook.Pair = currency.NewPairFromString(instrumentListByCode[ob.InstID])
-<<<<<<< HEAD
 	newOrderBook.AssetType = asset.Spot
-	newOrderBook.LastUpdated = time.Now()
-=======
-	newOrderBook.AssetType = orderbook.Spot
->>>>>>> 4f982dcd
 
 	return c.Websocket.Orderbook.LoadSnapshot(&newOrderBook, false)
 }
 
 // WsProcessOrderbookUpdate process an orderbook update
-<<<<<<< HEAD
-func (c *COINUT) WsProcessOrderbookUpdate(ob *WsOrderbookUpdate) error {
-	p := currency.NewPairFromString(instrumentListByCode[ob.InstID])
-
-	if ob.Side == exchange.BuyOrderSide.ToLower().ToString() {
-		return c.Websocket.Orderbook.Update([]orderbook.Item{
-			{Price: ob.Price, Amount: ob.Volume}},
-			nil,
-			p,
-			time.Now(),
-			c.GetName(),
-			asset.Spot)
-	}
-
-	return c.Websocket.Orderbook.Update([]orderbook.Item{
-		{Price: ob.Price, Amount: ob.Volume}},
-		nil,
-		p,
-		time.Now(),
-		c.GetName(),
-		asset.Spot)
-=======
 func (c *COINUT) WsProcessOrderbookUpdate(update *WsOrderbookUpdate) error {
 	p := currency.NewPairFromString(instrumentListByCode[update.InstID])
 	bufferUpdate := &wsorderbook.WebsocketOrderbookUpdate{
 		CurrencyPair: p,
 		UpdateID:     update.TransID,
-		AssetType:    orderbook.Spot,
-	}
-	if strings.EqualFold(update.Side, "buy") {
+		AssetType:    asset.Spot,
+	}
+	if strings.EqualFold(update.Side, exchange.BuyOrderSide.ToLower().ToString()) {
 		bufferUpdate.Bids = []orderbook.Item{{Price: update.Price, Amount: update.Volume}}
 	} else {
 		bufferUpdate.Asks = []orderbook.Item{{Price: update.Price, Amount: update.Volume}}
 	}
 	return c.Websocket.Orderbook.Update(bufferUpdate)
->>>>>>> 4f982dcd
 }
 
 // GenerateDefaultSubscriptions Adds default subscriptions to websocket to be handled by ManageSubscriptions()
