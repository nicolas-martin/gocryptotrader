--- conflicted
+++ resolved
@@ -10,22 +10,11 @@
 	"strconv"
 	"time"
 
-<<<<<<< HEAD
-	"github.com/thrasher-/gocryptotrader/common"
-	"github.com/thrasher-/gocryptotrader/common/crypto"
-	"github.com/thrasher-/gocryptotrader/currency"
-	exchange "github.com/thrasher-/gocryptotrader/exchanges"
-	log "github.com/thrasher-/gocryptotrader/logger"
-=======
 	"github.com/thrasher-corp/gocryptotrader/common"
-	"github.com/thrasher-corp/gocryptotrader/config"
+	"github.com/thrasher-corp/gocryptotrader/common/crypto"
 	"github.com/thrasher-corp/gocryptotrader/currency"
 	exchange "github.com/thrasher-corp/gocryptotrader/exchanges"
-	"github.com/thrasher-corp/gocryptotrader/exchanges/request"
-	"github.com/thrasher-corp/gocryptotrader/exchanges/ticker"
-	"github.com/thrasher-corp/gocryptotrader/exchanges/wshandler"
 	log "github.com/thrasher-corp/gocryptotrader/logger"
->>>>>>> 2078ba90
 )
 
 const (
@@ -51,74 +40,6 @@
 	exchange.Base
 }
 
-<<<<<<< HEAD
-=======
-// SetDefaults sets the defaults for the exchange
-func (i *ItBit) SetDefaults() {
-	i.Name = "ITBIT"
-	i.Enabled = false
-	i.MakerFee = -0.10
-	i.TakerFee = 0.50
-	i.Verbose = false
-	i.RESTPollingDelay = 10
-	i.APIWithdrawPermissions = exchange.WithdrawCryptoViaWebsiteOnly |
-		exchange.WithdrawFiatViaWebsiteOnly
-	i.RequestCurrencyPairFormat.Delimiter = ""
-	i.RequestCurrencyPairFormat.Uppercase = true
-	i.ConfigCurrencyPairFormat.Delimiter = ""
-	i.ConfigCurrencyPairFormat.Uppercase = true
-	i.AssetTypes = []string{ticker.Spot}
-	i.SupportsAutoPairUpdating = false
-	i.SupportsRESTTickerBatching = false
-	i.Requester = request.New(i.Name,
-		request.NewRateLimit(time.Second, itbitAuthRate),
-		request.NewRateLimit(time.Second, itbitUnauthRate),
-		common.NewHTTPClientWithTimeout(exchange.DefaultHTTPTimeout))
-	i.APIUrlDefault = itbitAPIURL
-	i.APIUrl = i.APIUrlDefault
-	i.Websocket = wshandler.New()
-}
-
-// Setup sets the exchange parameters from exchange config
-func (i *ItBit) Setup(exch *config.ExchangeConfig) {
-	if !exch.Enabled {
-		i.SetEnabled(false)
-	} else {
-		i.Enabled = true
-		i.AuthenticatedAPISupport = exch.AuthenticatedAPISupport
-		i.SetAPIKeys(exch.APIKey, exch.APISecret, exch.ClientID, false)
-		i.SetHTTPClientTimeout(exch.HTTPTimeout)
-		i.SetHTTPClientUserAgent(exch.HTTPUserAgent)
-		i.RESTPollingDelay = exch.RESTPollingDelay
-		i.Verbose = exch.Verbose
-		i.HTTPDebugging = exch.HTTPDebugging
-		i.BaseCurrencies = exch.BaseCurrencies
-		i.AvailablePairs = exch.AvailablePairs
-		i.EnabledPairs = exch.EnabledPairs
-		err := i.SetCurrencyPairFormat()
-		if err != nil {
-			log.Fatal(err)
-		}
-		err = i.SetAssetTypes()
-		if err != nil {
-			log.Fatal(err)
-		}
-		err = i.SetAutoPairDefaults()
-		if err != nil {
-			log.Fatal(err)
-		}
-		err = i.SetAPIURL(exch)
-		if err != nil {
-			log.Fatal(err)
-		}
-		err = i.SetClientProxyAddress(exch.ProxyAddress)
-		if err != nil {
-			log.Fatal(err)
-		}
-	}
-}
-
->>>>>>> 2078ba90
 // GetTicker returns ticker info for a specified market.
 // currencyPair - example "XBTUSD" "XBTSGD" "XBTEUR"
 func (i *ItBit) GetTicker(currencyPair string) (Ticker, error) {
