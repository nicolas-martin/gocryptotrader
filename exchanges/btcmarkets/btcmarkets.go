--- conflicted
+++ resolved
@@ -8,22 +8,11 @@
 	"net/url"
 	"strings"
 
-<<<<<<< HEAD
-	"github.com/thrasher-/gocryptotrader/common"
-	"github.com/thrasher-/gocryptotrader/common/crypto"
-	"github.com/thrasher-/gocryptotrader/currency"
-	exchange "github.com/thrasher-/gocryptotrader/exchanges"
-	log "github.com/thrasher-/gocryptotrader/logger"
-=======
 	"github.com/thrasher-corp/gocryptotrader/common"
-	"github.com/thrasher-corp/gocryptotrader/config"
+	"github.com/thrasher-corp/gocryptotrader/common/crypto"
 	"github.com/thrasher-corp/gocryptotrader/currency"
 	exchange "github.com/thrasher-corp/gocryptotrader/exchanges"
-	"github.com/thrasher-corp/gocryptotrader/exchanges/request"
-	"github.com/thrasher-corp/gocryptotrader/exchanges/ticker"
-	"github.com/thrasher-corp/gocryptotrader/exchanges/wshandler"
 	log "github.com/thrasher-corp/gocryptotrader/logger"
->>>>>>> 2078ba90
 )
 
 const (
@@ -57,75 +46,6 @@
 // BTCMarkets is the overarching type across the BTCMarkets package
 type BTCMarkets struct {
 	exchange.Base
-<<<<<<< HEAD
-=======
-	Ticker map[string]Ticker
-}
-
-// SetDefaults sets basic defaults
-func (b *BTCMarkets) SetDefaults() {
-	b.Name = "BTC Markets"
-	b.Enabled = false
-	b.Fee = 0.85
-	b.Verbose = false
-	b.RESTPollingDelay = 10
-	b.Ticker = make(map[string]Ticker)
-	b.APIWithdrawPermissions = exchange.AutoWithdrawCrypto |
-		exchange.AutoWithdrawFiat
-	b.RequestCurrencyPairFormat.Delimiter = ""
-	b.RequestCurrencyPairFormat.Uppercase = true
-	b.ConfigCurrencyPairFormat.Delimiter = "-"
-	b.ConfigCurrencyPairFormat.Uppercase = true
-	b.AssetTypes = []string{ticker.Spot}
-	b.SupportsAutoPairUpdating = true
-	b.SupportsRESTTickerBatching = false
-	b.Requester = request.New(b.Name,
-		request.NewRateLimit(time.Second*10, btcmarketsAuthLimit),
-		request.NewRateLimit(time.Second*10, btcmarketsUnauthLimit),
-		common.NewHTTPClientWithTimeout(exchange.DefaultHTTPTimeout))
-	b.APIUrlDefault = btcMarketsAPIURL
-	b.APIUrl = b.APIUrlDefault
-	b.Websocket = wshandler.New()
-}
-
-// Setup takes in an exchange configuration and sets all parameters
-func (b *BTCMarkets) Setup(exch *config.ExchangeConfig) {
-	if !exch.Enabled {
-		b.SetEnabled(false)
-	} else {
-		b.Enabled = true
-		b.AuthenticatedAPISupport = exch.AuthenticatedAPISupport
-		b.SetAPIKeys(exch.APIKey, exch.APISecret, "", true)
-		b.SetHTTPClientTimeout(exch.HTTPTimeout)
-		b.SetHTTPClientUserAgent(exch.HTTPUserAgent)
-		b.RESTPollingDelay = exch.RESTPollingDelay
-		b.Verbose = exch.Verbose
-		b.HTTPDebugging = exch.HTTPDebugging
-		b.BaseCurrencies = exch.BaseCurrencies
-		b.AvailablePairs = exch.AvailablePairs
-		b.EnabledPairs = exch.EnabledPairs
-		err := b.SetCurrencyPairFormat()
-		if err != nil {
-			log.Fatal(err)
-		}
-		err = b.SetAssetTypes()
-		if err != nil {
-			log.Fatal(err)
-		}
-		err = b.SetAutoPairDefaults()
-		if err != nil {
-			log.Fatal(err)
-		}
-		err = b.SetAPIURL(exch)
-		if err != nil {
-			log.Fatal(err)
-		}
-		err = b.SetClientProxyAddress(exch.ProxyAddress)
-		if err != nil {
-			log.Fatal(err)
-		}
-	}
->>>>>>> 2078ba90
 }
 
 // GetMarkets returns the BTCMarkets instruments
