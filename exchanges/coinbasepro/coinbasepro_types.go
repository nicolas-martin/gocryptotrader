--- conflicted
+++ resolved
@@ -442,7 +442,6 @@
 
 // WebsocketTicker defines ticker websocket response
 type WebsocketTicker struct {
-<<<<<<< HEAD
 	Type      string        `json:"type"`
 	Sequence  int64         `json:"sequence"`
 	ProductID currency.Pair `json:"product_id"`
@@ -455,26 +454,9 @@
 	BestBid   float64       `json:"best_bid,string"`
 	BestAsk   float64       `json:"best_ask,string"`
 	Side      string        `json:"side"`
-	Time      time.Time     `json:"time,string"`
+	Time      time.Time     `json:"time"`
 	TradeID   int64         `json:"trade_id"`
 	LastSize  float64       `json:"last_size,string"`
-=======
-	Type      string    `json:"type"`
-	Sequence  int64     `json:"sequence"`
-	ProductID string    `json:"product_id"`
-	Price     float64   `json:"price,string"`
-	Open24H   float64   `json:"open_24h,string"`
-	Volume24H float64   `json:"volumen_24h,string"`
-	Low24H    float64   `json:"low_24h,string"`
-	High24H   float64   `json:"high_24h,string"`
-	Volume30D float64   `json:"volume_30d,string"`
-	BestBid   float64   `json:"best_bid,string"`
-	BestAsk   float64   `json:"best_ask,string"`
-	Side      string    `json:"side"`
-	Time      time.Time `json:"time"`
-	TradeID   int64     `json:"trade_id"`
-	LastSize  float64   `json:"last_size,string"`
->>>>>>> e9b3e3d3
 }
 
 // WebsocketOrderbookSnapshot defines a snapshot response
