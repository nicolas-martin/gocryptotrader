--- conflicted
+++ resolved
@@ -48,11 +48,7 @@
 	}
 	z.SetDefaults()
 	TestSetup(t)
-<<<<<<< HEAD
 	if !z.Websocket.IsEnabled() && !z.API.AuthenticatedWebsocketSupport || !areTestAPIKeysSet() || !canManipulateRealOrders {
-		t.Skip(exchange.WebsocketNotEnabled)
-=======
-	if !z.Websocket.IsEnabled() && !z.AuthenticatedWebsocketAPISupport || !areTestAPIKeysSet() || !canManipulateRealOrders {
 		t.Skip(wshandler.WebsocketNotEnabled)
 	}
 	z.WebsocketConn = &wshandler.WebsocketConnection{
@@ -61,7 +57,6 @@
 		Verbose:              z.Verbose,
 		ResponseMaxLimit:     exchange.DefaultWebsocketResponseMaxLimit,
 		ResponseCheckTimeout: exchange.DefaultWebsocketResponseCheckTimeout,
->>>>>>> 2078ba90
 	}
 	var dialer websocket.Dialer
 	err := z.WebsocketConn.Dial(&dialer, http.Header{})
