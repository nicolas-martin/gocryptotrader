package bitmex

import (
	"errors"
	"fmt"
	"net/http"
	"net/url"
	"strconv"
	"strings"
	"time"

	"github.com/gorilla/websocket"
	"github.com/thrasher-/gocryptotrader/common"
	"github.com/thrasher-/gocryptotrader/common/crypto"
	"github.com/thrasher-/gocryptotrader/currency"
	exchange "github.com/thrasher-/gocryptotrader/exchanges"
	"github.com/thrasher-/gocryptotrader/exchanges/asset"
	"github.com/thrasher-/gocryptotrader/exchanges/orderbook"
	log "github.com/thrasher-/gocryptotrader/logger"
)

const (
	bitmexWSURL = "wss://www.bitmex.com/realtime"

	// Public Subscription Channels
	bitmexWSAnnouncement        = "announcement"
	bitmexWSChat                = "chat"
	bitmexWSConnected           = "connected"
	bitmexWSFunding             = "funding"
	bitmexWSInstrument          = "instrument"
	bitmexWSInsurance           = "insurance"
	bitmexWSLiquidation         = "liquidation"
	bitmexWSOrderbookL2         = "orderBookL2"
	bitmexWSOrderbookL10        = "orderBook10"
	bitmexWSPublicNotifications = "publicNotifications"
	bitmexWSQuote               = "quote"
	bitmexWSQuote1m             = "quoteBin1m"
	bitmexWSQuote5m             = "quoteBin5m"
	bitmexWSQuote1h             = "quoteBin1h"
	bitmexWSQuote1d             = "quoteBin1d"
	bitmexWSSettlement          = "settlement"
	bitmexWSTrade               = "trade"
	bitmexWSTrade1m             = "tradeBin1m"
	bitmexWSTrade5m             = "tradeBin5m"
	bitmexWSTrade1h             = "tradeBin1h"
	bitmexWSTrade1d             = "tradeBin1d"

	// Authenticated Subscription Channels
	bitmexWSAffiliate            = "affiliate"
	bitmexWSExecution            = "execution"
	bitmexWSOrder                = "order"
	bitmexWSMargin               = "margin"
	bitmexWSPosition             = "position"
	bitmexWSPrivateNotifications = "privateNotifications"
	bitmexWSTransact             = "transact"
	bitmexWSWallet               = "wallet"

	bitmexActionInitialData = "partial"
	bitmexActionInsertData  = "insert"
	bitmexActionDeleteData  = "delete"
	bitmexActionUpdateData  = "update"
)

var (
	pongChan = make(chan int, 1)
)

// WsConnector initiates a new websocket connection
func (b *Bitmex) WsConnector() error {
	if !b.Websocket.IsEnabled() || !b.IsEnabled() {
		return errors.New(exchange.WebsocketNotEnabled)
	}

	var dialer websocket.Dialer
	var err error

	if b.Websocket.GetProxyAddress() != "" {
		var proxy *url.URL
		proxy, err = url.Parse(b.Websocket.GetProxyAddress())
		if err != nil {
			return err
		}

		dialer.Proxy = http.ProxyURL(proxy)
	}

	b.WebsocketConn, _, err = dialer.Dial(b.Websocket.GetWebsocketURL(), nil)
	if err != nil {
		return err
	}

	_, p, err := b.WebsocketConn.ReadMessage()
	if err != nil {
		return err
	}

	var welcomeResp WebsocketWelcome
	err = common.JSONDecode(p, &welcomeResp)
	if err != nil {
		return err
	}

	if b.Verbose {
		log.Debugf("Successfully connected to Bitmex %s at time: %s Limit: %d",
			welcomeResp.Info,
			welcomeResp.Timestamp,
			welcomeResp.Limit.Remaining)
	}

	go b.wsHandleIncomingData()
	b.GenerateDefaultSubscriptions()

<<<<<<< HEAD
	if b.AllowAuthenticatedRequest() {
		err := b.websocketSendAuth()
		if err != nil {
			return err
		}
=======
	err = b.websocketSendAuth()
	if err != nil {
		log.Errorf("%v - authentication failed: %v", b.Name, err)
>>>>>>> 3a66e998
	}
	b.GenerateAuthenticatedSubscriptions()
	return nil
}

func (b *Bitmex) wsReadData() (exchange.WebsocketResponse, error) {
	_, resp, err := b.WebsocketConn.ReadMessage()
	if err != nil {
		return exchange.WebsocketResponse{}, err
	}

	b.Websocket.TrafficAlert <- struct{}{}

	return exchange.WebsocketResponse{
		Raw: resp,
	}, nil
}

// wsHandleIncomingData services incoming data from the websocket connection
func (b *Bitmex) wsHandleIncomingData() {
	b.Websocket.Wg.Add(1)

	defer func() {
		b.Websocket.Wg.Done()
	}()

	for {
		select {
		case <-b.Websocket.ShutdownC:
			return

		default:
			resp, err := b.wsReadData()
			if err != nil {
				b.Websocket.DataHandler <- err
				return
			}

			message := string(resp.Raw)
			if strings.Contains(message, "pong") {
				pongChan <- 1
				continue
			}

			if strings.Contains(message, "ping") {
				err = b.wsSend("pong")
				if err != nil {
					b.Websocket.DataHandler <- err
					continue
				}
			}

			quickCapture := make(map[string]interface{})
			err = common.JSONDecode(resp.Raw, &quickCapture)
			if err != nil {
				b.Websocket.DataHandler <- err
				continue
			}

			var respError WebsocketErrorResponse
			if _, ok := quickCapture["status"]; ok {
				err = common.JSONDecode(resp.Raw, &respError)
				if err != nil {
					b.Websocket.DataHandler <- err
					continue
				}
				b.Websocket.DataHandler <- errors.New(respError.Error)
				continue
			}

			if _, ok := quickCapture["success"]; ok {
				var decodedResp WebsocketSubscribeResp
				err := common.JSONDecode(resp.Raw, &decodedResp)
				if err != nil {
					b.Websocket.DataHandler <- err
					continue
				}

				if decodedResp.Success {
					b.Websocket.DataHandler <- decodedResp
					if len(quickCapture) == 3 {
						if b.Verbose {
							log.Debugf("%s websocket: Successfully subscribed to %s",
								b.Name, decodedResp.Subscribe)
						}
					} else {
						b.Websocket.SetCanUseAuthenticatedEndpoints(true)
						if b.Verbose {
							log.Debugf("%s websocket: Successfully authenticated websocket connection",
								b.Name)
						}
					}
					continue
				}

				b.Websocket.DataHandler <- fmt.Errorf("%s websocket error: Unable to subscribe %s",
					b.Name, decodedResp.Subscribe)

			} else if _, ok := quickCapture["table"]; ok {
				var decodedResp WebsocketMainResponse
				err := common.JSONDecode(resp.Raw, &decodedResp)
				if err != nil {
					b.Websocket.DataHandler <- err
					continue
				}

				switch decodedResp.Table {
				case bitmexWSOrderbookL2:
					var orderbooks OrderBookData
					err = common.JSONDecode(resp.Raw, &orderbooks)
					if err != nil {
						b.Websocket.DataHandler <- err
						continue
					}

					p := currency.NewPairFromString(orderbooks.Data[0].Symbol)
					// TODO: update this to support multiple asset types
					err = b.processOrderbook(orderbooks.Data, orderbooks.Action, p, "CONTRACT")
					if err != nil {
						b.Websocket.DataHandler <- err
						continue
					}

				case bitmexWSTrade:
					var trades TradeData
					err = common.JSONDecode(resp.Raw, &trades)
					if err != nil {
						b.Websocket.DataHandler <- err
						continue
					}

					if trades.Action == bitmexActionInitialData {
						continue
					}

					for _, trade := range trades.Data {
						var timestamp time.Time
						timestamp, err = time.Parse(time.RFC3339, trade.Timestamp)
						if err != nil {
							b.Websocket.DataHandler <- err
							continue
						}

						// TODO: update this to support multiple asset types
						b.Websocket.DataHandler <- exchange.TradeData{
							Timestamp:    timestamp,
							Price:        trade.Price,
							Amount:       float64(trade.Size),
							CurrencyPair: currency.NewPairFromString(trade.Symbol),
							Exchange:     b.GetName(),
							AssetType:    "CONTRACT",
							Side:         trade.Side,
						}
					}

				case bitmexWSAnnouncement:
					var announcement AnnouncementData
					err = common.JSONDecode(resp.Raw, &announcement)
					if err != nil {
						b.Websocket.DataHandler <- err
						continue
					}

					if announcement.Action == bitmexActionInitialData {
						continue
					}

					b.Websocket.DataHandler <- announcement.Data
				case bitmexWSAffiliate:
					var response WsAffiliateResponse
					err = common.JSONDecode(resp.Raw, &response)
					if err != nil {
						b.Websocket.DataHandler <- err
						continue
					}
					b.Websocket.DataHandler <- response
				case bitmexWSExecution:
					var response WsExecutionResponse
					err = common.JSONDecode(resp.Raw, &response)
					if err != nil {
						b.Websocket.DataHandler <- err
						continue
					}
					b.Websocket.DataHandler <- response
				case bitmexWSOrder:
					var response WsOrderResponse
					err = common.JSONDecode(resp.Raw, &response)
					if err != nil {
						b.Websocket.DataHandler <- err
						continue
					}
					b.Websocket.DataHandler <- response
				case bitmexWSMargin:
					var response WsMarginResponse
					err = common.JSONDecode(resp.Raw, &response)
					if err != nil {
						b.Websocket.DataHandler <- err
						continue
					}
					b.Websocket.DataHandler <- response
				case bitmexWSPosition:
					var response WsPositionResponse
					err = common.JSONDecode(resp.Raw, &response)
					if err != nil {
						b.Websocket.DataHandler <- err
						continue
					}
					b.Websocket.DataHandler <- response
				case bitmexWSPrivateNotifications:
					var response WsPrivateNotificationsResponse
					err = common.JSONDecode(resp.Raw, &response)
					if err != nil {
						b.Websocket.DataHandler <- err
						continue
					}
					b.Websocket.DataHandler <- response
				case bitmexWSTransact:
					var response WsTransactResponse
					err = common.JSONDecode(resp.Raw, &response)
					if err != nil {
						b.Websocket.DataHandler <- err
						continue
					}
					b.Websocket.DataHandler <- response
				case bitmexWSWallet:
					var response WsWalletResponse
					err = common.JSONDecode(resp.Raw, &response)
					if err != nil {
						b.Websocket.DataHandler <- err
						continue
					}
					b.Websocket.DataHandler <- response
				default:
					b.Websocket.DataHandler <- fmt.Errorf("%s websocket error: Table unknown - %s",
						b.Name, decodedResp.Table)
				}
			}
		}
	}
}

var snapshotloaded = make(map[currency.Pair]map[asset.Item]bool)

// ProcessOrderbook processes orderbook updates
func (b *Bitmex) processOrderbook(data []OrderBookL2, action string, currencyPair currency.Pair, assetType asset.Item) error { // nolint: unparam
	if len(data) < 1 {
		return errors.New("bitmex_websocket.go error - no orderbook data")
	}

	_, ok := snapshotloaded[currencyPair]
	if !ok {
		snapshotloaded[currencyPair] = make(map[asset.Item]bool)
	}

	_, ok = snapshotloaded[currencyPair][assetType]
	if !ok {
		snapshotloaded[currencyPair][assetType] = false
	}

	switch action {
	case bitmexActionInitialData:
		if !snapshotloaded[currencyPair][assetType] {
			var newOrderBook orderbook.Base
			var bids, asks []orderbook.Item

			for _, orderbookItem := range data {
				if orderbookItem.Side == exchange.SellOrderSide.ToString() {
					asks = append(asks, orderbook.Item{
						Price:  orderbookItem.Price,
						Amount: float64(orderbookItem.Size),
					})
					continue
				}
				bids = append(bids, orderbook.Item{
					Price:  orderbookItem.Price,
					Amount: float64(orderbookItem.Size),
				})
			}

			if len(bids) == 0 || len(asks) == 0 {
				return errors.New("bitmex_websocket.go error - snapshot not initialised correctly")
			}

			newOrderBook.Asks = asks
			newOrderBook.Bids = bids
			newOrderBook.AssetType = assetType
			newOrderBook.Pair = currencyPair

			err := b.Websocket.Orderbook.LoadSnapshot(&newOrderBook, b.GetName(), false)
			if err != nil {
				return fmt.Errorf("bitmex_websocket.go process orderbook error -  %s",
					err)
			}
			snapshotloaded[currencyPair][assetType] = true
			b.Websocket.DataHandler <- exchange.WebsocketOrderbookUpdate{
				Pair:     currencyPair,
				Asset:    assetType,
				Exchange: b.GetName(),
			}
		}

	default:
		if snapshotloaded[currencyPair][assetType] {
			var asks, bids []orderbook.Item
			for _, orderbookItem := range data {
				if orderbookItem.Side == "Sell" {
					asks = append(asks, orderbook.Item{
						Price:  orderbookItem.Price,
						Amount: float64(orderbookItem.Size),
					})
					continue
				}
				bids = append(bids, orderbook.Item{
					Price:  orderbookItem.Price,
					Amount: float64(orderbookItem.Size),
				})
			}

			err := b.Websocket.Orderbook.UpdateUsingID(bids,
				asks,
				currencyPair,
				b.GetName(),
				assetType,
				action)

			if err != nil {
				return err
			}

			b.Websocket.DataHandler <- exchange.WebsocketOrderbookUpdate{
				Pair:     currencyPair,
				Asset:    assetType,
				Exchange: b.GetName(),
			}
		}
	}
	return nil
}

// GenerateDefaultSubscriptions Adds default subscriptions to websocket to be handled by ManageSubscriptions()
func (b *Bitmex) GenerateDefaultSubscriptions() {
	contracts := b.GetEnabledPairs(asset.PerpetualContract)
	channels := []string{bitmexWSOrderbookL2, bitmexWSTrade}
	subscriptions := []exchange.WebsocketChannelSubscription{
		{
			Channel: bitmexWSAnnouncement,
		},
	}

	for i := range channels {
		for j := range contracts {
			subscriptions = append(subscriptions, exchange.WebsocketChannelSubscription{
				Channel:  fmt.Sprintf("%v:%v", channels[i], contracts[j].String()),
				Currency: contracts[j],
			})
		}
	}
	b.Websocket.SubscribeToChannels(subscriptions)
}

// GenerateAuthenticatedSubscriptions Adds authenticated subscriptions to websocket to be handled by ManageSubscriptions()
func (b *Bitmex) GenerateAuthenticatedSubscriptions() {
	if !b.Websocket.CanUseAuthenticatedEndpoints() {
		return
	}
	contracts := b.GetEnabledCurrencies()
	channels := []string{bitmexWSExecution,
		bitmexWSPosition,
	}
	subscriptions := []exchange.WebsocketChannelSubscription{
		{
			Channel: bitmexWSAffiliate,
		},
		{
			Channel: bitmexWSOrder,
		},
		{
			Channel: bitmexWSMargin,
		},
		{
			Channel: bitmexWSPrivateNotifications,
		},
		{
			Channel: bitmexWSTransact,
		},
		{
			Channel: bitmexWSWallet,
		},
	}
	for i := range channels {
		for j := range contracts {
			subscriptions = append(subscriptions, exchange.WebsocketChannelSubscription{
				Channel:  fmt.Sprintf("%v:%v", channels[i], contracts[j].String()),
				Currency: contracts[j],
			})
		}
	}
	b.Websocket.SubscribeToChannels(subscriptions)
}

// Subscribe subscribes to a websocket channel
func (b *Bitmex) Subscribe(channelToSubscribe exchange.WebsocketChannelSubscription) error {
	var subscriber WebsocketRequest
	subscriber.Command = "subscribe"
	subscriber.Arguments = append(subscriber.Arguments, channelToSubscribe.Channel)
	return b.wsSend(subscriber)
}

// Unsubscribe sends a websocket message to stop receiving data from the channel
func (b *Bitmex) Unsubscribe(channelToSubscribe exchange.WebsocketChannelSubscription) error {
	var subscriber WebsocketRequest
	subscriber.Command = "unsubscribe"
	subscriber.Arguments = append(subscriber.Arguments,
		channelToSubscribe.Params["args"],
		channelToSubscribe.Channel+":"+channelToSubscribe.Currency.String())
	return b.wsSend(subscriber)
}

// WebsocketSendAuth sends an authenticated subscription
func (b *Bitmex) websocketSendAuth() error {
	if !b.GetAuthenticatedAPISupport(exchange.WebsocketAuthentication) {
		return fmt.Errorf("%v AuthenticatedWebsocketAPISupport not enabled", b.Name)
	}
	b.Websocket.SetCanUseAuthenticatedEndpoints(true)
	timestamp := time.Now().Add(time.Hour * 1).Unix()
	newTimestamp := strconv.FormatInt(timestamp, 10)
	hmac := crypto.GetHMAC(crypto.HashSHA256,
		[]byte("GET/realtime"+newTimestamp),
<<<<<<< HEAD
		[]byte(b.API.Credentials.Secret))

	signature := crypto.HexEncodeToString(hmac)

=======
		[]byte(b.APISecret))
	signature := common.HexEncodeToString(hmac)
>>>>>>> 3a66e998
	var sendAuth WebsocketRequest
	sendAuth.Command = "authKeyExpires"
	sendAuth.Arguments = append(sendAuth.Arguments, b.API.Credentials.Key, timestamp,
		signature)
	err := b.wsSend(sendAuth)
	if err != nil {
		b.Websocket.SetCanUseAuthenticatedEndpoints(false)
		return err
	}
	return nil
}

// WsSend sends data to the websocket server
func (b *Bitmex) wsSend(data interface{}) error {
	b.wsRequestMtx.Lock()
	defer b.wsRequestMtx.Unlock()
	if b.Verbose {
		log.Debugf("%v sending message to websocket %v", b.Name, data)
	}
	return b.WebsocketConn.WriteJSON(data)
}<|MERGE_RESOLUTION|>--- conflicted
+++ resolved
@@ -110,17 +110,9 @@
 	go b.wsHandleIncomingData()
 	b.GenerateDefaultSubscriptions()
 
-<<<<<<< HEAD
-	if b.AllowAuthenticatedRequest() {
-		err := b.websocketSendAuth()
-		if err != nil {
-			return err
-		}
-=======
 	err = b.websocketSendAuth()
 	if err != nil {
 		log.Errorf("%v - authentication failed: %v", b.Name, err)
->>>>>>> 3a66e998
 	}
 	b.GenerateAuthenticatedSubscriptions()
 	return nil
@@ -486,7 +478,7 @@
 	if !b.Websocket.CanUseAuthenticatedEndpoints() {
 		return
 	}
-	contracts := b.GetEnabledCurrencies()
+	contracts := b.GetEnabledPairs(asset.PerpetualContract)
 	channels := []string{bitmexWSExecution,
 		bitmexWSPosition,
 	}
@@ -549,15 +541,9 @@
 	newTimestamp := strconv.FormatInt(timestamp, 10)
 	hmac := crypto.GetHMAC(crypto.HashSHA256,
 		[]byte("GET/realtime"+newTimestamp),
-<<<<<<< HEAD
 		[]byte(b.API.Credentials.Secret))
-
 	signature := crypto.HexEncodeToString(hmac)
 
-=======
-		[]byte(b.APISecret))
-	signature := common.HexEncodeToString(hmac)
->>>>>>> 3a66e998
 	var sendAuth WebsocketRequest
 	sendAuth.Command = "authKeyExpires"
 	sendAuth.Arguments = append(sendAuth.Arguments, b.API.Credentials.Key, timestamp,
