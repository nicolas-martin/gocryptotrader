--- conflicted
+++ resolved
@@ -13,19 +13,11 @@
 	"time"
 
 	"github.com/google/go-querystring/query"
-<<<<<<< HEAD
-	"github.com/gorilla/websocket"
-	"github.com/thrasher-/gocryptotrader/common"
-	"github.com/thrasher-/gocryptotrader/common/crypto"
-	exchange "github.com/thrasher-/gocryptotrader/exchanges"
-	log "github.com/thrasher-/gocryptotrader/logger"
-=======
 	"github.com/thrasher-corp/gocryptotrader/common"
-	"github.com/thrasher-corp/gocryptotrader/config"
+	"github.com/thrasher-corp/gocryptotrader/common/crypto"
 	exchange "github.com/thrasher-corp/gocryptotrader/exchanges"
 	"github.com/thrasher-corp/gocryptotrader/exchanges/wshandler"
 	log "github.com/thrasher-corp/gocryptotrader/logger"
->>>>>>> 2078ba90
 )
 
 const (
@@ -108,72 +100,6 @@
 	WebsocketURL string
 }
 
-<<<<<<< HEAD
-=======
-// Setup method sets current configuration details if enabled
-func (o *OKGroup) Setup(exch *config.ExchangeConfig) {
-	if !exch.Enabled {
-		o.SetEnabled(false)
-	} else {
-		o.Name = exch.Name
-		o.Enabled = true
-		o.AuthenticatedAPISupport = exch.AuthenticatedAPISupport
-		o.AuthenticatedWebsocketAPISupport = exch.AuthenticatedWebsocketAPISupport
-		o.SetAPIKeys(exch.APIKey, exch.APISecret, exch.ClientID, false)
-		o.SetHTTPClientTimeout(exch.HTTPTimeout)
-		o.SetHTTPClientUserAgent(exch.HTTPUserAgent)
-		o.RESTPollingDelay = exch.RESTPollingDelay
-		o.Verbose = exch.Verbose
-		o.HTTPDebugging = exch.HTTPDebugging
-		o.Websocket.SetWsStatusAndConnection(exch.Websocket)
-		o.BaseCurrencies = exch.BaseCurrencies
-		o.AvailablePairs = exch.AvailablePairs
-		o.EnabledPairs = exch.EnabledPairs
-		err := o.SetCurrencyPairFormat()
-		if err != nil {
-			log.Fatal(err)
-		}
-		err = o.SetAssetTypes()
-		if err != nil {
-			log.Fatal(err)
-		}
-		err = o.SetAutoPairDefaults()
-		if err != nil {
-			log.Fatal(err)
-		}
-		err = o.SetAPIURL(exch)
-		if err != nil {
-			log.Fatal(err)
-		}
-		err = o.SetClientProxyAddress(exch.ProxyAddress)
-		if err != nil {
-			log.Fatal(err)
-		}
-		err = o.Websocket.Setup(o.WsConnect,
-			o.Subscribe,
-			o.Unsubscribe,
-			exch.Name,
-			exch.Websocket,
-			exch.Verbose,
-			o.WebsocketURL,
-			exch.WebsocketURL,
-			exch.AuthenticatedWebsocketAPISupport)
-		if err != nil {
-			log.Fatal(err)
-		}
-		o.WebsocketConn = &wshandler.WebsocketConnection{
-			ExchangeName:         o.Name,
-			URL:                  o.Websocket.GetWebsocketURL(),
-			ProxyURL:             o.Websocket.GetProxyAddress(),
-			Verbose:              o.Verbose,
-			RateLimit:            okGroupWsRateLimit,
-			ResponseCheckTimeout: exch.WebsocketResponseCheckTimeout,
-			ResponseMaxLimit:     exch.WebsocketResponseMaxLimit,
-		}
-	}
-}
-
->>>>>>> 2078ba90
 // GetAccountCurrencies returns a list of tradable spot instruments and their properties
 func (o *OKGroup) GetAccountCurrencies() (resp []GetAccountCurrenciesResponse, _ error) {
 	return resp, o.SendHTTPRequest(http.MethodGet, okGroupAccountSubsection, okGroupGetAccountCurrencies, nil, &resp, false)
