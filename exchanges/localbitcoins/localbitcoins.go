package localbitcoins

import (
	"errors"
	"fmt"
	"net/http"
	"net/url"
	"strconv"
	"strings"

<<<<<<< HEAD
	"github.com/thrasher-/gocryptotrader/common"
	"github.com/thrasher-/gocryptotrader/common/crypto"
	exchange "github.com/thrasher-/gocryptotrader/exchanges"
	log "github.com/thrasher-/gocryptotrader/logger"
=======
	"github.com/thrasher-corp/gocryptotrader/common"
	"github.com/thrasher-corp/gocryptotrader/config"
	exchange "github.com/thrasher-corp/gocryptotrader/exchanges"
	"github.com/thrasher-corp/gocryptotrader/exchanges/request"
	"github.com/thrasher-corp/gocryptotrader/exchanges/wshandler"
	log "github.com/thrasher-corp/gocryptotrader/logger"
>>>>>>> 2078ba90
)

const (
	localbitcoinsAPIURL = "https://localbitcoins.com"

	// Autheticated Calls
	localbitcoinsAPIAccountInfo        = "api/account_info"
	localbitcoinsAPIMyself             = "myself/"
	localbitcoinsAPIAds                = "ads/"
	localbitcoinsAPIAdGet              = "ad-get/"
	localbitcoinsAPIAdEdit             = "ad/"
	localbitcoinsAPIAdCreate           = "ad-create/"
	localbitcoinsAPIUpdateEquation     = "ad-equation/"
	localbitcoinsAPIDeleteAd           = "ad-delete/"
	localbitcoinsAPIRelease            = "contact_release/"
	localbitcoinsAPIReleaseByPin       = "contact_release_pin/"
	localbitcoinsAPIMarkAsPaid         = "contact_mark_as_paid/"
	localbitcoinsAPIMessages           = "contact_messages/"
	localbitcoinsAPISendMessage        = "contact_message_post/"
	localbitcoinsAPIDispute            = "contact_dispute/"
	localbitcoinsAPICancelTrade        = "contact_cancel/"
	localbitcoinsAPIFundTrade          = "contact_fund/"
	localbitcoinsAPIConfirmRealName    = "contact_mark_realname/"
	localbitcoinsAPIVerifyIdentity     = "contact_mark_identified/"
	localbitcoinsAPIInitiateTrade      = "contact_create/"
	localbitcoinsAPITradeInfo          = "contact_info/"
	localbitcoinsAPIDashboard          = "dashboard/"
	localbitcoinsAPIDashboardReleased  = "dashboard/released/"
	localbitcoinsAPIDashboardCancelled = "dashboard/canceled/"
	localbitcoinsAPIDashboardClosed    = "dashboard/closed/"
	localbitcoinsAPIFeedback           = "feedback/"
	localbitcoinsAPILogout             = "logout/"
	localbitcoinsAPICreateInvoice      = "merchant/new_invoice/"
	localbitcoinsAPIGetNotification    = "notifications/"
	localbitcoinsAPIMarkNotification   = "notifications/mark_as_read/"
	localbitcoinsAPIPinCode            = "pincode/"
	localbitcoinsAPIVerifyUsername     = "real_name_verifiers/"
	localbitcoinsAPIWallet             = "wallet/"
	localbitcoinsAPIWalletBalance      = "wallet-balance/"
	localbitcoinsAPIWalletSend         = "wallet-send/"
	localbitcoinsAPIWalletSendPin      = "wallet-send-pin/"
	localbitcoinsAPIWalletAddress      = "wallet-addr/"

	// Un-Autheticated Calls
	localbitcoinsAPICountryCodes   = "/api/countrycodes/"
	localbitcoinsAPICurrencies     = "/api/currencies/"
	localbitcoinsAPIPaymentMethods = "/api/payment_methods/"
	localbitcoinsAPIPlaces         = "/api/places/"
	localbitcoinsAPITicker         = "/bitcoinaverage/ticker-all-currencies/"
	localbitcoinsAPIBitcoincharts  = "/bitcoincharts/"
	localbitcoinsAPICashBuy        = "/buy-bitcoins-with-cash/"
	localbitcoinsAPIOnlineBuy      = "/buy-bitcoins-online/"

	// Trade Types
	tradeTypeLocalSell  = "LOCAL_SELL"
	tradeTypeLocalBuy   = "LOCAL_BUY"
	tradeTypeOnlineSell = "ONLINE_SELL"
	tradeTypeOnlineBuy  = "ONLINE_BUY"

	// Reference Types
	refTypeShort   = "SHORT"
	refTypeLong    = "LONG"
	refTypeNumbers = "NUMBERS"
	refTypeLetters = "LETTERS"

	// Feedback Values
	feedbackTrust                = "trust"
	feedbackPositive             = "positive"
	feedbackNeutral              = "neutral"
	feedbackBlock                = "block"
	feedbackBlockWithoutFeedback = "block_without_feedback"

	// State Values
	stateNotOpened           = "NOT_OPENED"
	stateWaitingForPayment   = "WAITING_FOR_PAYMENT"
	statePaid                = "PAID"
	stateNotPaid             = "DIDNT_PAID"
	statePaidLate            = "PAID_IN_LATE"
	statePartlyPaid          = "PAID_PARTLY"
	statePaidAndConfirmed    = "PAID_AND_CONFIRMED"
	statePaidLateConfirmed   = "PAID_IN_LATE_AND_CONFIRMED"
	statePaidPartlyConfirmed = "PAID_PARTLY_AND_CONFIRMED"

	localbitcoinsAuthRate   = 0
	localbitcoinsUnauthRate = 1
	// String response used with order status
	null = "null"
)

var (
	// Payment Methods
	paymentMethodOne string
)

// LocalBitcoins is the overarching type across the localbitcoins package
type LocalBitcoins struct {
	exchange.Base
}

<<<<<<< HEAD
=======
// SetDefaults sets the package defaults for localbitcoins
func (l *LocalBitcoins) SetDefaults() {
	l.Name = "LocalBitcoins"
	l.Enabled = false
	l.Verbose = false
	l.Verbose = false
	l.RESTPollingDelay = 10
	l.APIWithdrawPermissions = exchange.AutoWithdrawCrypto |
		exchange.WithdrawFiatViaWebsiteOnly
	l.RequestCurrencyPairFormat.Delimiter = ""
	l.RequestCurrencyPairFormat.Uppercase = true
	l.ConfigCurrencyPairFormat.Delimiter = ""
	l.ConfigCurrencyPairFormat.Uppercase = true
	l.SupportsAutoPairUpdating = true
	l.SupportsRESTTickerBatching = true
	l.Requester = request.New(l.Name,
		request.NewRateLimit(time.Millisecond*500, localbitcoinsAuthRate),
		request.NewRateLimit(time.Millisecond*500, localbitcoinsUnauthRate),
		common.NewHTTPClientWithTimeout(exchange.DefaultHTTPTimeout))
	l.APIUrlDefault = localbitcoinsAPIURL
	l.APIUrl = l.APIUrlDefault
	l.Websocket = wshandler.New()
}

// Setup sets exchange configuration parameters
func (l *LocalBitcoins) Setup(exch *config.ExchangeConfig) {
	if !exch.Enabled {
		l.SetEnabled(false)
	} else {
		l.Enabled = true
		l.AuthenticatedAPISupport = exch.AuthenticatedAPISupport
		l.SetAPIKeys(exch.APIKey, exch.APISecret, "", false)
		l.SetHTTPClientTimeout(exch.HTTPTimeout)
		l.SetHTTPClientUserAgent(exch.HTTPUserAgent)
		l.RESTPollingDelay = exch.RESTPollingDelay
		l.Verbose = exch.Verbose
		l.HTTPDebugging = exch.HTTPDebugging
		l.BaseCurrencies = exch.BaseCurrencies
		l.AvailablePairs = exch.AvailablePairs
		l.EnabledPairs = exch.EnabledPairs
		err := l.SetCurrencyPairFormat()
		if err != nil {
			log.Fatal(err)
		}
		err = l.SetAutoPairDefaults()
		if err != nil {
			log.Fatal(err)
		}
		err = l.SetAPIURL(exch)
		if err != nil {
			log.Fatal(err)
		}
		err = l.SetClientProxyAddress(exch.ProxyAddress)
		if err != nil {
			log.Fatal(err)
		}
	}
}

>>>>>>> 2078ba90
// GetAccountInformation lets you retrieve the public user information on a
// LocalBitcoins user. The response contains the same information that is found
// on an account's public profile page.
func (l *LocalBitcoins) GetAccountInformation(username string, self bool) (AccountInfo, error) {
	type response struct {
		Data AccountInfo `json:"data"`
	}
	resp := response{}

	if self {
		err := l.SendAuthenticatedHTTPRequest(http.MethodGet, localbitcoinsAPIMyself, nil, &resp)
		if err != nil {
			return resp.Data, err
		}
	} else {
		path := fmt.Sprintf("%s/%s/%s/", l.API.Endpoints.URL, localbitcoinsAPIAccountInfo, username)
		err := l.SendHTTPRequest(path, &resp)
		if err != nil {
			return resp.Data, err
		}
	}

	return resp.Data, nil
}

// Getads returns information of single advertisement based on the ad ID, if
// adID omitted.
//
// adID - [optional] string if omitted returns all ads
func (l *LocalBitcoins) Getads(args ...string) (AdData, error) {
	var resp struct {
		Data AdData `json:"data"`
	}

	if len(args) == 0 {
		return resp.Data, l.SendAuthenticatedHTTPRequest(http.MethodGet, localbitcoinsAPIAds, nil, &resp)
	}

	params := url.Values{"ads": {strings.Join(args, ",")}}

	return resp.Data, l.SendAuthenticatedHTTPRequest(http.MethodGet, localbitcoinsAPIAdGet, params, &resp)
}

// EditAd updates set advertisements
//
// params - see localbitcoins_types.go AdEdit for reference
// adID - string for the ad you already created
// TODO
func (l *LocalBitcoins) EditAd(_ *AdEdit, adID string) error {
	type response struct {
		Data AdData `json:"data"`
	}

	resp := response{}
	return l.SendAuthenticatedHTTPRequest(http.MethodPost, localbitcoinsAPIAdEdit+adID+"/", nil, &resp)
}

// CreateAd creates a new advertisement
//
// params - see localbitcoins_types.go AdCreate for reference
// TODO
func (l *LocalBitcoins) CreateAd(_ *AdCreate) error {
	return l.SendAuthenticatedHTTPRequest(http.MethodPost, localbitcoinsAPIAdCreate, nil, nil)
}

// UpdatePriceEquation updates price equation of an advertisement. If there are
// problems with new equation, the price and equation are not updated and
// advertisement remains visible.
//
// equation - string of equation
// adID - string of specific ad identification
// TODO
func (l *LocalBitcoins) UpdatePriceEquation(adID string) error {
	return l.SendAuthenticatedHTTPRequest(http.MethodPost, localbitcoinsAPIUpdateEquation+adID, nil, nil)
}

// DeleteAd deletes the advertisement by adID.
//
// adID - string of specific ad identification
// TODO
func (l *LocalBitcoins) DeleteAd(adID string) error {
	return l.SendAuthenticatedHTTPRequest(http.MethodPost, localbitcoinsAPIDeleteAd+adID, nil, nil)
}

// ReleaseFunds releases Bitcoin trades specified by ID {contact_id}. If the
// release was successful a message is returned on the data key.
func (l *LocalBitcoins) ReleaseFunds(contactID string) error {
	return l.SendAuthenticatedHTTPRequest(http.MethodPost, localbitcoinsAPIRelease+contactID, nil, nil)
}

// ReleaseFundsByPin releases Bitcoin trades specified by ID {contact_id}. if
// the current pincode is provided. If the release was successful a message is
// returned on the data key.
// TODO
func (l *LocalBitcoins) ReleaseFundsByPin(contactID string) error {
	return l.SendAuthenticatedHTTPRequest(http.MethodPost, localbitcoinsAPIReleaseByPin+contactID, nil, nil)
}

// MarkAsPaid marks a trade as paid.
func (l *LocalBitcoins) MarkAsPaid(contactID string) error {
	return l.SendAuthenticatedHTTPRequest(http.MethodPost, localbitcoinsAPIMarkAsPaid+contactID, nil, nil)
}

// GetMessages returns all chat messages from the trade. Messages are on the message_list key.
func (l *LocalBitcoins) GetMessages(contactID string) (Message, error) {
	type response struct {
		MessageList Message `json:"message_list"`
	}
	resp := response{}

	return resp.MessageList,
		l.SendAuthenticatedHTTPRequest(http.MethodPost, localbitcoinsAPIMessages+contactID, nil, &resp)
}

// SendMessage posts a message and/or uploads an image to the trade. Encode
// images with multipart/form-data encoding.
// TODO
func (l *LocalBitcoins) SendMessage(contactID string) error {
	return l.SendAuthenticatedHTTPRequest(http.MethodPost, localbitcoinsAPISendMessage+contactID, nil, nil)
}

// Dispute starts a dispute on the specified trade ID if the requirements for
// starting the dispute has been fulfilled.
//
// topic - [optional] String	Short description of issue to LocalBitcoins customer support.
// TODO
func (l *LocalBitcoins) Dispute(_, contactID string) error {
	return l.SendAuthenticatedHTTPRequest(http.MethodPost, localbitcoinsAPIDispute+contactID, nil, nil)
}

// CancelTrade cancels the trade if the token owner is the Bitcoin buyer.
// Bitcoin sellers cannot cancel trades.
func (l *LocalBitcoins) CancelTrade(contactID string) error {
	return l.SendAuthenticatedHTTPRequest(http.MethodPost, localbitcoinsAPICancelTrade+contactID, nil, nil)
}

// FundTrade attempts to fund an unfunded local trade from the token owners
// wallet. Works only if the token owner is the Bitcoin seller in the trade.
func (l *LocalBitcoins) FundTrade(contactID string) error {
	return l.SendAuthenticatedHTTPRequest(http.MethodPost, localbitcoinsAPIFundTrade+contactID, nil, nil)
}

// ConfirmRealName creates or updates real name confirmation.
func (l *LocalBitcoins) ConfirmRealName(contactID string) error {
	return l.SendAuthenticatedHTTPRequest(http.MethodPost, localbitcoinsAPIConfirmRealName+contactID, nil, nil)
}

// VerifyIdentity marks the identity of trade partner as verified. You must be
// the advertiser in this trade.
func (l *LocalBitcoins) VerifyIdentity(contactID string) error {
	return l.SendAuthenticatedHTTPRequest(http.MethodPost, localbitcoinsAPIVerifyIdentity+contactID, nil, nil)
}

// InitiateTrade sttempts to start a Bitcoin trade from the specified
// advertisement ID.
// TODO
func (l *LocalBitcoins) InitiateTrade(adID string) error {
	return l.SendAuthenticatedHTTPRequest(http.MethodPost, localbitcoinsAPIInitiateTrade+adID, nil, nil)
}

// GetTradeInfo returns information about a single trade that the token owner is
// part in.
func (l *LocalBitcoins) GetTradeInfo(contactID string) (dbi DashBoardInfo, err error) {
	err = l.SendAuthenticatedHTTPRequest(http.MethodGet, localbitcoinsAPITradeInfo+contactID+"/", nil, &dbi)
	return
}

// GetCountryCodes returns a list of valid and recognized countrycodes
func (l *LocalBitcoins) GetCountryCodes() error {
	return l.SendHTTPRequest(l.API.Endpoints.URL+localbitcoinsAPICountryCodes, nil)
}

// GetCurrencies returns a list of valid and recognized fiat currencies. Also
// contains human readable name for every currency and boolean that tells if
// currency is an altcoin.
func (l *LocalBitcoins) GetCurrencies() error {
	return l.SendHTTPRequest(l.API.Endpoints.URL+localbitcoinsAPICurrencies, nil)
}

// GetDashboardInfo returns a list of trades on the data key contact_list. This
// API end point mirrors the website's dashboard, allowing access to contacts in
// different states.
// In addition all of these listings have buyer/ and seller/ sub-listings to
// view contacts where the token owner is either buying or selling, respectively.
// E.g. /api/dashboard/buyer/. All contacts where the token owner is
// participating are returned.
func (l *LocalBitcoins) GetDashboardInfo() ([]DashBoardInfo, error) {
	var resp struct {
		Data struct {
			ContactList  []DashBoardInfo `json:"contact_list"`
			ContactCount int             `json:"contact_count"`
		}
	}

	return resp.Data.ContactList,
		l.SendAuthenticatedHTTPRequest(http.MethodGet, localbitcoinsAPIDashboard, nil, &resp)
}

// GetDashboardReleasedTrades returns a list of all released trades where the
// token owner is either a buyer or seller.
func (l *LocalBitcoins) GetDashboardReleasedTrades() ([]DashBoardInfo, error) {
	var resp struct {
		Data struct {
			ContactList  []DashBoardInfo `json:"contact_list"`
			ContactCount int             `json:"contact_count"`
		}
	}

	return resp.Data.ContactList,
		l.SendAuthenticatedHTTPRequest(http.MethodGet, localbitcoinsAPIDashboardReleased, nil, &resp)
}

// GetDashboardCancelledTrades returns a list of all canceled trades where the
// token owner is either a buyer or seller.
func (l *LocalBitcoins) GetDashboardCancelledTrades() ([]DashBoardInfo, error) {
	var resp struct {
		Data struct {
			ContactList  []DashBoardInfo `json:"contact_list"`
			ContactCount int             `json:"contact_count"`
		}
	}

	return resp.Data.ContactList,
		l.SendAuthenticatedHTTPRequest(http.MethodGet, localbitcoinsAPIDashboardCancelled, nil, &resp)
}

// GetDashboardClosedTrades returns a list of all closed trades where the token
// owner is either a buyer or seller.
func (l *LocalBitcoins) GetDashboardClosedTrades() ([]DashBoardInfo, error) {
	var resp struct {
		Data struct {
			ContactList  []DashBoardInfo `json:"contact_list"`
			ContactCount int             `json:"contact_count"`
		}
	}

	return resp.Data.ContactList,
		l.SendAuthenticatedHTTPRequest(http.MethodGet, localbitcoinsAPIDashboardClosed, nil, &resp)
}

// SetFeedback gives feedback to user. Possible feedback values are: trust,
// positive, neutral, block, block_without_feedback, (check const values)
// This is only possible to set if there is a trade between the token owner and
// the user specified in {username} that is canceled or released. You may also
// set feedback message using msg field with few exceptions. Feedback
// block_without_feedback clears the message and with block the message is
// mandatory.
//
// feedback - string (use const valuesfor feedback)
// msg - [optional] Feedback message displayed alongside feedback on receivers
// profile page.
// username - username of trade contact
// TODO
func (l *LocalBitcoins) SetFeedback() error {
	return l.SendAuthenticatedHTTPRequest(http.MethodPost, localbitcoinsAPIFeedback, nil, nil)
}

// Logout expires the current access token immediately. To get a new token
// afterwards, public apps will need to re-authenticate, confidential apps can
// turn in a refresh token.
func (l *LocalBitcoins) Logout() error {
	return l.SendAuthenticatedHTTPRequest(http.MethodPost, localbitcoinsAPILogout, nil, nil)
}

// CreateNewInvoice creates a new invoice.
// TODO
func (l *LocalBitcoins) CreateNewInvoice() error {
	return l.SendAuthenticatedHTTPRequest(http.MethodPost, localbitcoinsAPICreateInvoice, nil, nil)
}

// GetInvoice returns information about a specific invoice created by the token
// owner.
// TODO
func (l *LocalBitcoins) GetInvoice() (Invoice, error) {
	resp := Invoice{}
	return resp, l.SendAuthenticatedHTTPRequest(http.MethodPost, localbitcoinsAPICreateInvoice, nil, &resp)
}

// DeleteInvoice deletes a specific invoice. Deleting invoices is possible when
// it is sure that receiver cannot accidentally pay the invoice at the same time
// as the merchant is deleting it. You can use the API request
// /api/merchant/invoice/{invoice_id}/ to check if deleting is possible.
// TODO
func (l *LocalBitcoins) DeleteInvoice() (Invoice, error) {
	resp := Invoice{}
	return resp, l.SendAuthenticatedHTTPRequest(http.MethodPost, localbitcoinsAPICreateInvoice, nil, &resp)
}

// GetNotifications returns recent notifications.
func (l *LocalBitcoins) GetNotifications() ([]NotificationInfo, error) {
	var resp []NotificationInfo
	return resp, l.SendAuthenticatedHTTPRequest(http.MethodPost, localbitcoinsAPIGetNotification, nil, &resp)
}

// MarkNotifications marks a specific notification as read.
// TODO
func (l *LocalBitcoins) MarkNotifications() error {
	return l.SendAuthenticatedHTTPRequest(http.MethodPost, localbitcoinsAPIMarkNotification, nil, nil)
}

// GetPaymentMethods returns a list of valid payment methods. Also contains name
// and code for payment methods, and possible limitations in currencies and bank
// name choices.
func (l *LocalBitcoins) GetPaymentMethods() error {
	return l.SendHTTPRequest(l.API.Endpoints.URL+localbitcoinsAPIPaymentMethods, nil)
}

// GetPaymentMethodsByCountry returns a list of valid payment methods filtered
// by countrycodes.
func (l *LocalBitcoins) GetPaymentMethodsByCountry(countryCode string) error {
	return l.SendHTTPRequest(l.API.Endpoints.URL+localbitcoinsAPIPaymentMethods+countryCode, nil)
}

// CheckPincode checks the given PIN code against the token owners currently
// active PIN code. You can use this method to ensure the person using the
// session is the legitimate user.
// Due to only requiring the read scope, the user is not guaranteed to have set
// a PIN code. If you protect your application using this request, please make
// the user has set a PIN code for his account.
func (l *LocalBitcoins) CheckPincode(pin int) (bool, error) {
	type response struct {
		Data struct {
			PinOK bool `json:"pincode_ok"`
		} `json:"data"`
	}
	resp := response{}
	values := url.Values{}
	values.Set("pincode", strconv.Itoa(pin))
	err := l.SendAuthenticatedHTTPRequest(http.MethodPost, localbitcoinsAPIPinCode, values, &resp)

	if err != nil {
		return false, err
	}

	if !resp.Data.PinOK {
		return false, errors.New("pin invalid")
	}

	return true, nil
}

// GetPlaces Looks up places near lat, lon and provides full URLs to buy and
// sell listings for each.
// TODO
func (l *LocalBitcoins) GetPlaces() error {
	return l.SendHTTPRequest(l.API.Endpoints.URL+localbitcoinsAPIPlaces, nil)
}

// VerifyUsername returns list of real name verifiers for the user. Returns a
// list only when you have a trade with the user where you are the seller.
func (l *LocalBitcoins) VerifyUsername() error {
	return l.SendAuthenticatedHTTPRequest(http.MethodPost, localbitcoinsAPIVerifyUsername, nil, nil)
}

// GetRecentMessages returns maximum of 25 newest trade messages. Does not
// return messages older than one month. Messages are ordered by sending time,
// and the newest one is first.
// TODO
func (l *LocalBitcoins) GetRecentMessages() error {
	return l.SendAuthenticatedHTTPRequest(http.MethodPost, localbitcoinsAPIVerifyUsername, nil, nil)
}

// GetWalletInfo gets information about the token owner's wallet balance.
func (l *LocalBitcoins) GetWalletInfo() (WalletInfo, error) {
	type response struct {
		Data WalletInfo `json:"data"`
	}
	resp := response{}
	err := l.SendAuthenticatedHTTPRequest(http.MethodGet, localbitcoinsAPIWallet, nil, &resp)

	if err != nil {
		return WalletInfo{}, err
	}

	if resp.Data.Message != "OK" {
		return WalletInfo{}, errors.New("unable to fetch wallet info")
	}

	return resp.Data, nil
}

// GetWalletBalance Same as GetWalletInfo(), but only returns the message,
// receiving_address and total fields.
// Use this instead if you don't care about transactions at the moment.
func (l *LocalBitcoins) GetWalletBalance() (WalletBalanceInfo, error) {
	type response struct {
		Data WalletBalanceInfo `json:"data"`
	}
	resp := response{}
	err := l.SendAuthenticatedHTTPRequest(http.MethodGet, localbitcoinsAPIWalletBalance, nil, &resp)

	if err != nil {
		return WalletBalanceInfo{}, err
	}

	if resp.Data.Message != "OK" {
		return WalletBalanceInfo{}, errors.New("unable to fetch wallet balance")
	}

	return resp.Data, nil
}

// WalletSend sends amount of bitcoins from the token owner's wallet to address.
// On success, the response returns a message indicating success. It is highly
// recommended to minimize the lifetime of access tokens with the money
// permission. Use Logout() to make the current token expire instantly.
func (l *LocalBitcoins) WalletSend(address string, amount float64, pin int64) (bool, error) {
	values := url.Values{}
	values.Set("address", address)
	values.Set("amount", strconv.FormatFloat(amount, 'f', -1, 64))
	path := localbitcoinsAPIWalletSend

	if pin > 0 {
		values.Set("pincode", fmt.Sprintf("%v", pin))
		path = localbitcoinsAPIWalletSendPin
	}

	type response struct {
		Data struct {
			Message string `json:"message"`
		} `json:"data"`
	}

	resp := response{}
	err := l.SendAuthenticatedHTTPRequest(http.MethodPost, path, values, &resp)
	if err != nil {
		return false, err
	}

	if resp.Data.Message != "Money is being sent" {
		return false, errors.New("unable to send Bitcoins")
	}

	return true, nil
}

// GetWalletAddress returns an unused receiving address from the token owner's
// wallet. The address is returned in the address key of the response. Note that
// this API may keep returning the same (unused) address if requested repeatedly.
func (l *LocalBitcoins) GetWalletAddress() (string, error) {
	type response struct {
		Data struct {
			Message string `json:"message"`
			Address string `json:"address"`
		}
	}
	resp := response{}
	err := l.SendAuthenticatedHTTPRequest(http.MethodPost, localbitcoinsAPIWalletAddress, nil, &resp)
	if err != nil {
		return "", err
	}

	if resp.Data.Message != "OK!" {
		return "", errors.New("unable to fetch wallet address")
	}

	return resp.Data.Address, nil
}

// GetBitcoinsWithCashAd returns buy or sell as cash local advertisements.
// TODO
func (l *LocalBitcoins) GetBitcoinsWithCashAd() error {
	return l.SendHTTPRequest(l.API.Endpoints.URL+localbitcoinsAPICashBuy, nil)
}

// GetBitcoinsOnlineAd this API returns buy or sell Bitcoin online ads.
// TODO
func (l *LocalBitcoins) GetBitcoinsOnlineAd() error {
	return l.SendHTTPRequest(l.API.Endpoints.URL+localbitcoinsAPIOnlineBuy, nil)
}

// GetTicker returns list of all completed trades.
func (l *LocalBitcoins) GetTicker() (map[string]Ticker, error) {
	result := make(map[string]Ticker)

	return result, l.SendHTTPRequest(l.API.Endpoints.URL+localbitcoinsAPITicker, &result)
}

// GetTradableCurrencies returns a list of tradable fiat currencies
func (l *LocalBitcoins) GetTradableCurrencies() ([]string, error) {
	resp, err := l.GetTicker()
	if err != nil {
		return nil, err
	}

	var currencies []string
	for x := range resp {
		currencies = append(currencies, x)
	}

	return currencies, nil
}

// GetTrades returns all closed trades in online buy and online sell categories,
// updated every 15 minutes.
func (l *LocalBitcoins) GetTrades(currency string, values url.Values) ([]Trade, error) {
	path := common.EncodeURLValues(fmt.Sprintf("%s/%s/trades.json", l.API.Endpoints.URL+localbitcoinsAPIBitcoincharts, currency), values)
	var result []Trade
	return result, l.SendHTTPRequest(path, &result)
}

// GetOrderbook returns buy and sell bitcoin online advertisements. Amount is
// the maximum amount available for the trade request. Price is the hourly
// updated price. The price is based on the price equation and commission %
// entered by the ad author.
func (l *LocalBitcoins) GetOrderbook(currency string) (Orderbook, error) {
	type response struct {
		Bids [][]string `json:"bids"`
		Asks [][]string `json:"asks"`
	}

	path := fmt.Sprintf("%s/%s/orderbook.json", l.API.Endpoints.URL+localbitcoinsAPIBitcoincharts, currency)
	resp := response{}
	err := l.SendHTTPRequest(path, &resp)

	if err != nil {
		return Orderbook{}, err
	}

	orderbook := Orderbook{}

	for _, x := range resp.Bids {
		price, err := strconv.ParseFloat(x[0], 64)
		if err != nil {
			log.Error(log.ExchangeSys, err)
			continue
		}
		amount, err := strconv.ParseFloat(x[1], 64)
		if err != nil {
			log.Error(log.ExchangeSys, err)
			continue
		}
		orderbook.Bids = append(orderbook.Bids, Price{price, amount})
	}

	for _, x := range resp.Asks {
		price, err := strconv.ParseFloat(x[0], 64)
		if err != nil {
			log.Error(log.ExchangeSys, err)
			continue
		}
		amount, err := strconv.ParseFloat(x[1], 64)
		if err != nil {
			log.Error(log.ExchangeSys, err)
			continue
		}
		orderbook.Asks = append(orderbook.Asks, Price{price, amount})
	}

	return orderbook, nil
}

// SendHTTPRequest sends an unauthenticated HTTP request
func (l *LocalBitcoins) SendHTTPRequest(path string, result interface{}) error {
	return l.SendPayload(http.MethodGet, path, nil, nil, result, false, false, l.Verbose, l.HTTPDebugging)
}

// SendAuthenticatedHTTPRequest sends an authenticated HTTP request to
// localbitcoins
func (l *LocalBitcoins) SendAuthenticatedHTTPRequest(method, path string, params url.Values, result interface{}) (err error) {
	if !l.AllowAuthenticatedRequest() {
		return fmt.Errorf(exchange.WarningAuthenticatedRequestWithoutCredentialsSet, l.Name)
	}

	n := l.Requester.GetNonce(true).String()

	path = "/api/" + path
	encoded := params.Encode()
	message := n + l.API.Credentials.Key + path + encoded
	hmac := crypto.GetHMAC(crypto.HashSHA256, []byte(message), []byte(l.API.Credentials.Secret))
	headers := make(map[string]string)
	headers["Apiauth-Key"] = l.API.Credentials.Key
	headers["Apiauth-Nonce"] = n
	headers["Apiauth-Signature"] = strings.ToUpper(crypto.HexEncodeToString(hmac))
	headers["Content-Type"] = "application/x-www-form-urlencoded"

	if l.Verbose {
		log.Debugf(log.ExchangeSys, "Sending POST request to `%s`, path: `%s`, params: `%s`.", l.API.Endpoints.URL, path, encoded)
	}

	if method == http.MethodGet && len(encoded) > 0 {
		path += "?" + encoded
	}

	return l.SendPayload(method, l.API.Endpoints.URL+path, headers,
		strings.NewReader(encoded), result, true, true, l.Verbose, l.HTTPDebugging)
}

// GetFee returns an estimate of fee based on type of transaction
func (l *LocalBitcoins) GetFee(feeBuilder *exchange.FeeBuilder) (float64, error) {
	// No fees will be used
	return 0, nil
}<|MERGE_RESOLUTION|>--- conflicted
+++ resolved
@@ -8,19 +8,10 @@
 	"strconv"
 	"strings"
 
-<<<<<<< HEAD
-	"github.com/thrasher-/gocryptotrader/common"
-	"github.com/thrasher-/gocryptotrader/common/crypto"
-	exchange "github.com/thrasher-/gocryptotrader/exchanges"
-	log "github.com/thrasher-/gocryptotrader/logger"
-=======
 	"github.com/thrasher-corp/gocryptotrader/common"
-	"github.com/thrasher-corp/gocryptotrader/config"
+	"github.com/thrasher-corp/gocryptotrader/common/crypto"
 	exchange "github.com/thrasher-corp/gocryptotrader/exchanges"
-	"github.com/thrasher-corp/gocryptotrader/exchanges/request"
-	"github.com/thrasher-corp/gocryptotrader/exchanges/wshandler"
 	log "github.com/thrasher-corp/gocryptotrader/logger"
->>>>>>> 2078ba90
 )
 
 const (
@@ -120,68 +111,6 @@
 	exchange.Base
 }
 
-<<<<<<< HEAD
-=======
-// SetDefaults sets the package defaults for localbitcoins
-func (l *LocalBitcoins) SetDefaults() {
-	l.Name = "LocalBitcoins"
-	l.Enabled = false
-	l.Verbose = false
-	l.Verbose = false
-	l.RESTPollingDelay = 10
-	l.APIWithdrawPermissions = exchange.AutoWithdrawCrypto |
-		exchange.WithdrawFiatViaWebsiteOnly
-	l.RequestCurrencyPairFormat.Delimiter = ""
-	l.RequestCurrencyPairFormat.Uppercase = true
-	l.ConfigCurrencyPairFormat.Delimiter = ""
-	l.ConfigCurrencyPairFormat.Uppercase = true
-	l.SupportsAutoPairUpdating = true
-	l.SupportsRESTTickerBatching = true
-	l.Requester = request.New(l.Name,
-		request.NewRateLimit(time.Millisecond*500, localbitcoinsAuthRate),
-		request.NewRateLimit(time.Millisecond*500, localbitcoinsUnauthRate),
-		common.NewHTTPClientWithTimeout(exchange.DefaultHTTPTimeout))
-	l.APIUrlDefault = localbitcoinsAPIURL
-	l.APIUrl = l.APIUrlDefault
-	l.Websocket = wshandler.New()
-}
-
-// Setup sets exchange configuration parameters
-func (l *LocalBitcoins) Setup(exch *config.ExchangeConfig) {
-	if !exch.Enabled {
-		l.SetEnabled(false)
-	} else {
-		l.Enabled = true
-		l.AuthenticatedAPISupport = exch.AuthenticatedAPISupport
-		l.SetAPIKeys(exch.APIKey, exch.APISecret, "", false)
-		l.SetHTTPClientTimeout(exch.HTTPTimeout)
-		l.SetHTTPClientUserAgent(exch.HTTPUserAgent)
-		l.RESTPollingDelay = exch.RESTPollingDelay
-		l.Verbose = exch.Verbose
-		l.HTTPDebugging = exch.HTTPDebugging
-		l.BaseCurrencies = exch.BaseCurrencies
-		l.AvailablePairs = exch.AvailablePairs
-		l.EnabledPairs = exch.EnabledPairs
-		err := l.SetCurrencyPairFormat()
-		if err != nil {
-			log.Fatal(err)
-		}
-		err = l.SetAutoPairDefaults()
-		if err != nil {
-			log.Fatal(err)
-		}
-		err = l.SetAPIURL(exch)
-		if err != nil {
-			log.Fatal(err)
-		}
-		err = l.SetClientProxyAddress(exch.ProxyAddress)
-		if err != nil {
-			log.Fatal(err)
-		}
-	}
-}
-
->>>>>>> 2078ba90
 // GetAccountInformation lets you retrieve the public user information on a
 // LocalBitcoins user. The response contains the same information that is found
 // on an account's public profile page.
